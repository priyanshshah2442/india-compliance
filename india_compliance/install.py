import click

import frappe

from india_compliance.gst_india.setup import after_install as setup_gst
from india_compliance.income_tax_india.setup import after_install as setup_income_tax

# list of filenames (without extension) in sequence of execution
POST_INSTALL_PATCHES = (
    "remove_consumer_gst_category",
    "update_gst_accounts",
    "update_gstin_and_gst_category",
<<<<<<< HEAD
    "delete_gst_e_invoice_print_format",
=======
    "update_e_invoice_fields_and_logs",
>>>>>>> dc1a6614
)


def after_install():
    setup_income_tax()
    setup_gst()
    run_post_install_patches()
    click.secho("Thank you for installing India Compliance!", fg="green")


def run_post_install_patches():
    if not frappe.db.exists("Company", {"country": "India"}):
        return

    print("\nPatching Existing Data...")
    for patch in POST_INSTALL_PATCHES:
        frappe.get_attr(f"india_compliance.patches.post_install.{patch}.execute")()<|MERGE_RESOLUTION|>--- conflicted
+++ resolved
@@ -10,11 +10,8 @@
     "remove_consumer_gst_category",
     "update_gst_accounts",
     "update_gstin_and_gst_category",
-<<<<<<< HEAD
     "delete_gst_e_invoice_print_format",
-=======
     "update_e_invoice_fields_and_logs",
->>>>>>> dc1a6614
 )
 
 
