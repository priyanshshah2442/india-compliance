--- conflicted
+++ resolved
@@ -12,11 +12,8 @@
     "remove_consumer_gst_category",
     "update_gst_accounts",
     "update_gstin_and_gst_category",
-<<<<<<< HEAD
+    "update_e_invoice_fields_and_logs",
     "delete_gst_e_invoice_print_format",
-=======
-    "update_e_invoice_fields_and_logs",
->>>>>>> fadd9fe6
 )
 
 
