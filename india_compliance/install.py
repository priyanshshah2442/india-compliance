import click

import frappe

from india_compliance.gst_india.setup import after_install as setup_gst
from india_compliance.income_tax_india.setup import after_install as setup_income_tax

# list of filenames (without extension) in sequence of execution
POST_INSTALL_PATCHES = (
    # ERPNext
    "setup_custom_fields_for_gst",
    "set_gst_category",
    "update_gst_category",
    "add_einvoice_status_field",
    "update_tax_category_for_rcm",
    "add_company_link_to_einvoice_settings",
    # India Compliance
    "remove_consumer_gst_category",
    "update_gst_accounts",
<<<<<<< HEAD
    "update_reverse_charge_and_export_type",
=======
    "migrate_e_invoice_settings_to_gst_settings",
    "update_reverse_charge_field",
>>>>>>> becdd24b
    "update_gstin_and_gst_category",
    "update_e_invoice_fields_and_logs",
    "delete_gst_e_invoice_print_format",
    "remove_customer_gstin_field",
    "set_default_gst_settings",
)


def after_install():
    setup_income_tax()
    setup_gst()
    run_post_install_patches()
    click.secho("Thank you for installing India Compliance!", fg="green")


def run_post_install_patches():
    if not frappe.db.exists("Company", {"country": "India"}):
        return

    print("\nPatching Existing Data...")
    for patch in POST_INSTALL_PATCHES:
        frappe.get_attr(f"india_compliance.patches.post_install.{patch}.execute")()<|MERGE_RESOLUTION|>--- conflicted
+++ resolved
@@ -17,12 +17,8 @@
     # India Compliance
     "remove_consumer_gst_category",
     "update_gst_accounts",
-<<<<<<< HEAD
+    "migrate_e_invoice_settings_to_gst_settings",
     "update_reverse_charge_and_export_type",
-=======
-    "migrate_e_invoice_settings_to_gst_settings",
-    "update_reverse_charge_field",
->>>>>>> becdd24b
     "update_gstin_and_gst_category",
     "update_e_invoice_fields_and_logs",
     "delete_gst_e_invoice_print_format",
