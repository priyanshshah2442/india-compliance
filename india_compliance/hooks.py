--- conflicted
+++ resolved
@@ -72,11 +72,7 @@
     },
     "Supplier": {
         "validate": (
-<<<<<<< HEAD
-            "india_compliance.gst_india.overrides.supplier.validate_pan_for_india"
-=======
             "india_compliance.gst_india.overrides.supplier.update_transporter_gstin"
->>>>>>> e70e5c80
         )
     },
     (
