--- conflicted
+++ resolved
@@ -42,12 +42,8 @@
     },
     "Sales Invoice": {
         "validate": [
-<<<<<<< HEAD
-            "india_compliance.gst_india.overrides.sales_invoice.validate_document_name",
-=======
             "india_compliance.gst_india.overrides.invoice.update_taxable_values",
             "india_compliance.gst_india.overrides.sales_invoice.validate_gst_invoice",
->>>>>>> d39290f5
         ]
     },
     "Purchase Invoice": {
