--- conflicted
+++ resolved
@@ -141,14 +141,11 @@
         "india_compliance.gst_india.utils.jinja.add_spacing",
         "india_compliance.gst_india.utils.jinja.get_state",
         "india_compliance.gst_india.utils.jinja.get_sub_supply_type",
-<<<<<<< HEAD
         "india_compliance.gst_india.utils.jinja.get_e_waybill_qr_code",
         "india_compliance.gst_india.utils.jinja.get_qr_code",
-=======
         # not methods, but work just fine
         "india_compliance.gst_india.constants.e_waybill.TRANSPORT_MODES",
         "india_compliance.gst_india.constants.e_waybill.TRANSPORT_TYPES",
->>>>>>> dc1a6614
     ],
 }
 
