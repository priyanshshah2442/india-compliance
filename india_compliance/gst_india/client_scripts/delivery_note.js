--- conflicted
+++ resolved
@@ -6,8 +6,14 @@
 fetch_and_highlight_gst_category(DOCTYPE);
 
 frappe.ui.form.on(DOCTYPE, {
-<<<<<<< HEAD
-	refresh: function(frm) {
+	setup(frm) {
+		frm.set_query('transporter', {
+			filters: {
+				'is_transporter': 1
+			}
+		});
+	},
+	refresh(frm) {
 		if(frm.doc.docstatus != 1 || frm.is_dirty() || frm.doc.ewaybill || !frappe.boot.gst_settings.enable_e_waybill) return;
 
 		frm.add_custom_button('e-Waybill JSON', () => {
@@ -17,36 +23,5 @@
 				docnames: frm.doc.name,
 			});
 		}, __("Create"));
-=======
-	setup(frm) {
-		frm.set_query('transporter', {
-			filters: {
-				'is_transporter': 1
-			}
-		});
 	},
-	refresh(frm) {
-		if(frm.doc.docstatus == 1 && !frm.is_dirty() && !frm.doc.ewaybill) {
-			frm.add_custom_button('e-Waybill JSON', () => {
-				frappe.call({
-					method: 'india_compliance.gst_india.utils.e_waybill.generate_ewb_json',
-					args: {
-						'dt': frm.doc.doctype,
-						'dn': [frm.doc.name]
-					},
-					callback: function(r) {
-						if (r.message) {
-							const args = {
-								cmd: 'india_compliance.gst_india.utils.e_waybill.download_ewb_json',
-								data: r.message,
-								docname: frm.doc.name
-							};
-							open_url_post(frappe.request.url, args);
-						}
-					}
-				});
-			}, __("Create"));
-		}
->>>>>>> e70e5c80
-	}
 })