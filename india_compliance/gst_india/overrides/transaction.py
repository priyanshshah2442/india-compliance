import json

import frappe
from frappe import _, bold
from frappe.model.utils import get_fetch_values
from erpnext.controllers.accounts_controller import get_taxes_and_charges

<<<<<<< HEAD
from india_compliance.gst_india.constants import STATE_NUMBERS, TRANSACTION_DOCS
from india_compliance.gst_india.utils import get_all_gst_accounts, get_place_of_supply
=======
from india_compliance.gst_india.constants import STATE_NUMBERS
from india_compliance.gst_india.utils import (
    get_all_gst_accounts,
    get_gst_accounts_by_type,
    get_place_of_supply,
)


def is_indian_registered_company(doc):
    if not doc.company_gstin:
        country, gst_category = frappe.get_cached_value(
            "Company", doc.company, ("country", "gst_category")
        )

        if country != "India" or gst_category == "Unregistered":
            return False

    return True


def validate_mandatory_fields(doc, fields):
    for field in fields:
        if not doc.get(field):
            frappe.throw(
                _("{0} is a mandatory field for creating a GST Compliant {1}").format(
                    bold(_(doc.meta.get_label(field))),
                    (doc.doctype),
                )
            )


def validate_gst_accounts(doc):
    """
    Validate GST accounts before invoice creation
    - Only Output Accounts should be allowed in GST Sales Invoice
    - If supply made to SEZ/Overseas without payment of tax, then no GST account should be specified
    - SEZ supplies should not have CGST or SGST account
    - Inter-State supplies should not have CGST or SGST account
    - Intra-State supplies should not have IGST account
    """

    if not doc.taxes:
        return

    accounts_list = get_all_gst_accounts(doc.company)
    output_accounts = get_gst_accounts_by_type(doc.company, "Output")

    for row in doc.taxes:
        account_head = row.account_head

        if account_head not in accounts_list or not row.tax_amount:
            continue

        if (
            doc.gst_category in ("SEZ", "Overseas")
            and doc.export_type == "Without Payment of Tax"
        ):
            frappe.throw(
                _(
                    "Cannot charge GST in Row #{0} since Export Type is set to Without"
                    " Payment of Tax"
                ).format(row.idx)
            )

        if account_head not in output_accounts.values():
            frappe.throw(
                _(
                    "{0} is not an Output GST Account and cannot be used in Sales"
                    " Transactions."
                ).format(bold(account_head))
            )

        # Inter State supplies should not have CGST or SGST account
        if (
            doc.place_of_supply[:2] != doc.company_gstin[:2]
            or doc.gst_category == "SEZ"
        ):
            if account_head in (
                output_accounts.cgst_account,
                output_accounts.sgst_account,
            ):
                frappe.throw(
                    _(
                        "Row #{0}: Cannot charge CGST/SGST for inter-state supplies"
                    ).format(row.idx)
                )

        # Intra State supplies should not have IGST account
        elif account_head == output_accounts.igst_account:
            frappe.throw(
                _("Row #{0}: Cannot charge IGST for intra-state supplies").format(
                    row.idx
                )
            )


def validate_tax_accounts_for_non_gst(doc):
    """GST Tax Accounts should not be charged for Non GST Items"""
    accounts_list = get_all_gst_accounts(doc.company)

    for row in doc.taxes:
        if row.account_head in accounts_list and row.tax_amount:
            frappe.throw(
                _("Row #{0}: Cannot charge GST for Non GST Items").format(
                    row.idx, row.account_head
                ),
                title=_("Invalid Taxes"),
            )


def validate_items(doc):
    """Validate Items for a GST Compliant Invoice"""

    if not doc.items:
        return

    item_tax_templates = frappe._dict()
    items_with_duplicate_taxes = []
    non_gst_items = []
    has_gst_items = False

    for row in doc.items:
        # Collect data to validate that non-GST items are not used with GST items
        if row.is_non_gst:
            non_gst_items.append(row.idx)
            continue

        has_gst_items = True

        # Different Item Tax Templates should not be used for the same Item Code
        if row.item_code not in item_tax_templates:
            item_tax_templates[row.item_code] = row.item_tax_template
            continue

        if row.item_tax_template != item_tax_templates[row.item_code]:
            items_with_duplicate_taxes.append(bold(row.item_code))

    if not has_gst_items:
        validate_tax_accounts_for_non_gst(doc)
        return False

    if non_gst_items:
        frappe.throw(
            _(
                "Items not covered under GST cannot be clubbed with items for which GST"
                " is applicable. Please create another document for items in the"
                " following row numbers:<br>{0}"
            ).format(", ".join(bold(row_no) for row_no in non_gst_items)),
            title=_("Invalid Items"),
        )

    if items_with_duplicate_taxes:
        frappe.throw(
            _(
                "Cannot use different Item Tax Templates in different rows for"
                " following items:<br> {0}"
            ).format("<br>".join(items_with_duplicate_taxes)),
            title="Inconsistent Item Tax Templates",
        )
>>>>>>> ef1861b7


def set_place_of_supply(doc, method=None):
    doc.place_of_supply = get_place_of_supply(doc)


def validate_hsn_code(doc, method=None):
    validate_hsn_code, min_hsn_digits = frappe.get_cached_value(
        "GST Settings",
        "GST Settings",
        ("validate_hsn_code", "min_hsn_digits"),
    )

    if not validate_hsn_code:
        return

    missing_hsn = []
    invalid_hsn = []
    min_hsn_digits = int(min_hsn_digits)

    for item in doc.items:
        if not (hsn_code := item.get("gst_hsn_code")):
            if doc._action == "submit":
                invalid_hsn.append(str(item.idx))
            else:
                missing_hsn.append(str(item.idx))

        elif len(hsn_code) < min_hsn_digits:
            invalid_hsn.append(str(item.idx))

    if doc._action == "submit":
        if not invalid_hsn:
            return

        frappe.throw(
            _(
                "Please enter a valid HSN/SAC code for the following row numbers:"
                " <br>{0}"
            ).format(frappe.bold(", ".join(invalid_hsn)))
        )

    if missing_hsn:
        frappe.msgprint(
            _(
                "Please enter HSN/SAC code for the following row numbers: <br>{0}"
            ).format(frappe.bold(", ".join(missing_hsn)))
        )

    if invalid_hsn:
        frappe.msgprint(
            _(
                "HSN/SAC code should be at least {0} digits long for the following"
                " row numbers: <br>{1}"
            ).format(min_hsn_digits, frappe.bold(", ".join(invalid_hsn)))
        )


def validate_overseas_gst_category(doc, method):
    overseas_enabled = frappe.get_cached_value(
        "GST Settings", "GST Settings", "enable_overseas_transactions"
    )

    if doc.doctype in TRANSACTION_DOCS and doc.meta.has_field("gst_category"):
        if doc.gst_category in ("SEZ", "Overseas") and not overseas_enabled:
            frappe.throw(
                _(
                    "GST Category is set to {0} and SEZ/Overseas is not enabled in GST"
                    " Settings."
                ).format(frappe.bold(doc.gst_category))
            )


def get_itemised_tax_breakup_header(item_doctype, tax_accounts):
    hsn_wise_in_gst_settings = frappe.db.get_single_value(
        "GST Settings", "hsn_wise_tax_breakup"
    )
    if (
        frappe.get_meta(item_doctype).has_field("gst_hsn_code")
        and hsn_wise_in_gst_settings
    ):
        return [_("HSN/SAC"), _("Taxable Amount")] + tax_accounts
    else:
        return [_("Item"), _("Taxable Amount")] + tax_accounts


def get_regional_round_off_accounts(company, account_list):
    country = frappe.get_cached_value("Company", company, "country")

    if country != "India":
        return

    if isinstance(account_list, str):
        account_list = json.loads(account_list)

    if not frappe.db.get_single_value("GST Settings", "round_off_gst_values"):
        return

    account_list.extend(get_all_gst_accounts(company))

    return account_list


@frappe.whitelist()
def get_regional_address_details(party_details, doctype, company):
    party_details = frappe.parse_json(party_details)
    update_party_details(party_details, doctype)

    party_details.place_of_supply = get_place_of_supply(party_details, doctype)

    if is_internal_transfer(party_details, doctype):
        party_details.taxes_and_charges = ""
        party_details.taxes = []
        return party_details

    if doctype in ("Sales Invoice", "Delivery Note", "Sales Order"):
        master_doctype = "Sales Taxes and Charges Template"
        tax_template_by_category = get_tax_template_based_on_category(
            master_doctype, company, party_details
        )

    elif doctype in ("Purchase Invoice", "Purchase Order", "Purchase Receipt"):
        master_doctype = "Purchase Taxes and Charges Template"
        tax_template_by_category = get_tax_template_based_on_category(
            master_doctype, company, party_details
        )

    if tax_template_by_category:
        party_details["taxes_and_charges"] = tax_template_by_category
        return party_details

    if not party_details.place_of_supply:
        return party_details
    if not party_details.company_gstin:
        return party_details

    if (
        doctype in ("Sales Invoice", "Delivery Note", "Sales Order")
        and party_details.company_gstin
        and party_details.company_gstin[:2] != party_details.place_of_supply[:2]
    ) or (
        doctype in ("Purchase Invoice", "Purchase Order", "Purchase Receipt")
        and party_details.supplier_gstin
        and party_details.supplier_gstin[:2] != party_details.place_of_supply[:2]
    ):
        default_tax = get_tax_template(
            master_doctype, company, 1, party_details.company_gstin[:2]
        )
    else:
        default_tax = get_tax_template(
            master_doctype, company, 0, party_details.company_gstin[:2]
        )

    if not default_tax:
        return party_details

    party_details["taxes_and_charges"] = default_tax
    party_details.taxes = get_taxes_and_charges(master_doctype, default_tax)

    return party_details


def set_item_tax_from_hsn_code(item):
    if not item.taxes and item.gst_hsn_code:
        hsn_doc = frappe.get_doc("GST HSN Code", item.gst_hsn_code)

        for tax in hsn_doc.taxes:
            item.append(
                "taxes",
                {
                    "item_tax_template": tax.item_tax_template,
                    "tax_category": tax.tax_category,
                    "valid_from": tax.valid_from,
                },
            )


def update_party_details(party_details, doctype):
    for address_field in [
        "shipping_address",
        "company_address",
        "supplier_address",
        "shipping_address_name",
        "customer_address",
    ]:
        if party_details.get(address_field):
            party_details.update(
                get_fetch_values(
                    doctype, address_field, party_details.get(address_field)
                )
            )


def is_internal_transfer(party_details, doctype):
    if doctype in ("Sales Invoice", "Delivery Note", "Sales Order"):
        destination_gstin = party_details.company_gstin
    elif doctype in ("Purchase Invoice", "Purchase Order", "Purchase Receipt"):
        destination_gstin = party_details.supplier_gstin

    if not destination_gstin or party_details.gstin:
        return False

    if party_details.gstin == destination_gstin:
        return True
    else:
        False


def get_tax_template_based_on_category(master_doctype, company, party_details):
    if not party_details.get("tax_category"):
        return

    default_tax = frappe.db.get_value(
        master_doctype,
        {"company": company, "tax_category": party_details.get("tax_category")},
        "name",
    )

    return default_tax


def get_tax_template(master_doctype, company, is_inter_state, state_code):
    tax_categories = frappe.get_all(
        "Tax Category",
        fields=["name", "is_inter_state", "gst_state"],
        filters={"is_inter_state": is_inter_state, "is_reverse_charge": 0},
    )

    default_tax = ""

    for tax_category in tax_categories:
        if STATE_NUMBERS.get(tax_category.gst_state) == state_code or (
            not default_tax and not tax_category.gst_state
        ):
            default_tax = frappe.db.get_value(
                master_doctype,
                {"company": company, "disabled": 0, "tax_category": tax_category.name},
                "name",
            )
    return default_tax<|MERGE_RESOLUTION|>--- conflicted
+++ resolved
@@ -5,11 +5,7 @@
 from frappe.model.utils import get_fetch_values
 from erpnext.controllers.accounts_controller import get_taxes_and_charges
 
-<<<<<<< HEAD
 from india_compliance.gst_india.constants import STATE_NUMBERS, TRANSACTION_DOCS
-from india_compliance.gst_india.utils import get_all_gst_accounts, get_place_of_supply
-=======
-from india_compliance.gst_india.constants import STATE_NUMBERS
 from india_compliance.gst_india.utils import (
     get_all_gst_accounts,
     get_gst_accounts_by_type,
@@ -168,7 +164,6 @@
             ).format("<br>".join(items_with_duplicate_taxes)),
             title="Inconsistent Item Tax Templates",
         )
->>>>>>> ef1861b7
 
 
 def set_place_of_supply(doc, method=None):
