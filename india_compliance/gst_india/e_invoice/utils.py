--- conflicted
+++ resolved
@@ -25,11 +25,7 @@
 	invalid_supply_type = doc.get('gst_category') not in ['Registered Regular', 'SEZ', 'Overseas', 'Deemed Export']
 	company_transaction = doc.get('billing_address_gstin') == doc.get('company_gstin')
 	no_taxes_applied = not doc.get('taxes')
-<<<<<<< HEAD
 	
-=======
-
->>>>>>> 8caf2a38
 	if not einvoicing_enabled or invalid_doctype or invalid_supply_type or company_transaction or no_taxes_applied:
 		return
 
@@ -170,11 +166,7 @@
 		item.update(d.as_dict())
 
 		item.sr_no = d.idx
-<<<<<<< HEAD
-		item.description = json.dumps(d.item_name)[1:-1]
-=======
 		item.description = sanitize_for_json(d.item_name)
->>>>>>> 8caf2a38
 
 		item.qty = abs(item.qty)
 		item.discount_amount = 0
@@ -239,11 +231,7 @@
 
 	if invoice.apply_discount_on == 'Net Total' and invoice.discount_amount:
 		invoice_value_details.base_total = abs(invoice.base_total)
-<<<<<<< HEAD
-		invoice_value_details.invoice_discount_amt = invoice.base_discount_amount
-=======
 		invoice_value_details.invoice_discount_amt = abs(invoice.base_discount_amount)
->>>>>>> 8caf2a38
 	else:
 		invoice_value_details.base_total = abs(invoice.base_net_total)
 		# since tax already considers discount amount
@@ -376,11 +364,7 @@
 		period_details=period_details, prev_doc_details=prev_doc_details,
 		export_details=export_details, eway_bill_details=eway_bill_details
 	)
-<<<<<<< HEAD
-	einvoice = json.loads(einvoice)
-=======
 	einvoice = safe_json_load(einvoice)
->>>>>>> 8caf2a38
 
 	validations = json.loads(read_json('einv_validation'))
 	errors = validate_einvoice(validations, einvoice)
