--- conflicted
+++ resolved
@@ -46,6 +46,13 @@
         Permission check not required as GSTIN details are public and user has access to doc.
         """
         create_or_update_gstin_status(self.gstin, is_transporter_id=True)
+
+
+def get_gstr_1_filed_upto(gstin):
+    if not gstin:
+        return
+
+    return frappe.db.get_value("GSTIN", gstin, "gstr_1_filed_upto")
 
 
 def create_or_update_gstin_status(
@@ -259,7 +266,6 @@
     )
 
 
-<<<<<<< HEAD
 def has_gstin_check_digit_failed(gstin):
     try:
         validate_gstin_check_digit(gstin)
@@ -267,19 +273,4 @@
     except frappe.ValidationError:
         return True
 
-    return False
-=======
-    return frappe._dict(
-        {
-            "gstin": transporter_id,
-            "status": "Active" if response.transin else "Invalid",
-        }
-    )
-
-
-def get_gstr_1_filed_upto(gstin):
-    if not gstin:
-        return
-
-    return frappe.db.get_value("GSTIN", gstin, "gstr_1_filed_upto")
->>>>>>> b093db1c
+    return False