--- conflicted
+++ resolved
@@ -13,40 +13,6 @@
             },
         };
 
-<<<<<<< HEAD
-		const company_query = {
-			filters: {
-				country: "India",
-			}
-		}
-
-		frm.set_query('company', "gst_accounts", company_query);
-		frm.set_query('company', "credentials", company_query);
-		frm.set_query('gstin', "credentials", (_, cdt, cdn) => {
-			const row = frappe.get_doc(cdt, cdn);
-			return get_gstin_query(row.company);
-		});
-	},
-
-	filter_accounts: function(frm, account_field) {
-		frm.set_query(account_field, "gst_accounts", function(doc, cdt, cdn) {
-			var row = locals[cdt][cdn];
-			return {
-				filters: {
-					company: row.company,
-					account_type: "Tax",
-					is_group: 0
-				}
-			};
-		});
-	},
-
-	after_save(frm) {
-		// sets latest values in frappe.boot for current user
-		// other users will still need to refresh page
-		frappe.boot.gst_settings = frm.doc;
-	}
-=======
         frm.set_query("company", "gst_accounts", company_query);
         frm.set_query("company", "credentials", company_query);
         frm.set_query("gstin", "credentials", (_, cdt, cdn) => {
@@ -71,7 +37,6 @@
         // other users will still need to refresh page
         frappe.boot.gst_settings = frm.doc;
     },
->>>>>>> dc1a6614
 });
 
 function filter_accounts(frm, account_field) {
