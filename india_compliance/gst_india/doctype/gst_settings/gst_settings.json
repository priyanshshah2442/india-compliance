--- conflicted
+++ resolved
@@ -15,24 +15,9 @@
   "enable_e_waybill_api",
   "accounts_tab",
   "gst_accounts",
-<<<<<<< HEAD
-  "b2c_limit",
-  "api_settings_tab",
-  "api_id",
-  "column_break_13",
-  "api_secret",
-  "section_break_15",
-  "gstn_public_api",
-  "column_break_17",
-  "gstn_ewb_api",
-  "supplier_compliance_report_settings_section",
-  "section_break_1",
-  "gst_credentials"
-=======
   "credentials_tab",
   "credentials",
   "api_secret"
->>>>>>> 27529f0c
  ],
  "fields": [
   {
@@ -59,70 +44,12 @@
    "fieldtype": "Column Break"
   },
   {
-<<<<<<< HEAD
-   "fieldname": "api_id",
-   "fieldtype": "Data",
-   "label": "API ID"
-  },
-  {
-   "fieldname": "column_break_13",
-   "fieldtype": "Column Break"
-  },
-  {
-   "fieldname": "api_secret",
-   "fieldtype": "Password",
-   "label": "API Secret"
-  },
-  {
-   "fieldname": "section_break_15",
-   "fieldtype": "Section Break"
-  },
-  {
-   "default": "0",
-   "fieldname": "gstn_public_api",
-   "fieldtype": "Check",
-   "label": "Enable GSTN Public API"
-  },
-  {
-   "fieldname": "column_break_17",
-   "fieldtype": "Column Break"
-  },
-  {
-   "default": "0",
-   "fieldname": "gstn_ewb_api",
-   "fieldtype": "Check",
-   "label": "Enable GSTN e-Waybill API"
-  },
-  {
-   "fieldname": "supplier_compliance_report_settings_section",
-   "fieldtype": "Section Break",
-   "label": "Supplier Compliance Report Settings"
-  },
-  {
-   "fieldname": "section_break_1",
-   "fieldtype": "Section Break",
-   "label": "GST Credentials"
-  },
-  {
-   "fieldname": "gst_credentials",
-   "fieldtype": "Table",
-   "label": "GST Credentials",
-   "options": "GST Credentials"
-  },
-  {
-   "fieldname": "api_settings_tab",
-   "fieldtype": "Tab Break",
-   "label": "API Settings"
-  },
-  {
-=======
    "fieldname": "api_secret",
    "fieldtype": "Password",
    "hidden": 1,
    "label": "API Secret"
   },
   {
->>>>>>> 27529f0c
    "default": "0",
    "description": "As per <a href=\"https://www.cbic.gov.in/resources/htdocs-cbec/gst/notfctn-78-central-tax-english-2020.pdf\">Central Tax Notification No. 78/2020</a>, HSN/SAC code must be specified in Sales Invoice with atleast 4 or 6 digits (based on turnover)",
    "fieldname": "validate_hsn_code",
@@ -174,12 +101,8 @@
  ],
  "index_web_pages_for_search": 1,
  "issingle": 1,
-<<<<<<< HEAD
- "modified": "2022-03-07 05:12:46.816452",
-=======
  "links": [],
  "modified": "2022-03-10 11:33:23.304519",
->>>>>>> 27529f0c
  "modified_by": "Administrator",
  "module": "GST India",
  "name": "GST Settings",
