{
 "actions": [],
 "creation": "2017-06-27 15:09:01.318003",
 "doctype": "DocType",
 "editable_grid": 1,
 "engine": "InnoDB",
 "field_order": [
  "general_tab",
  "round_off_gst_values",
  "hsn_wise_tax_breakup",
  "enable_reverse_charge",
  "column_break_4",
  "validate_hsn_code",
  "min_hsn_digits",
  "e_waybill_section",
  "enable_e_waybill",
  "e_waybill_threshold",
  "column_break_10",
  "auto_generate_e_waybill",
  "fetch_e_waybill_data",
  "attach_e_waybill_print",
  "e_invoice_section",
  "enable_e_invoice",
  "auto_generate_e_invoice",
  "column_break_17",
  "e_invoice_applicable_from",
  "accounts_tab",
  "gst_accounts",
  "credentials_tab",
  "api_secret",
  "enable_api",
  "credentials"
 ],
 "fields": [
  {
   "fieldname": "gst_accounts",
   "fieldtype": "Table",
   "options": "GST Account",
   "reqd": 1
  },
  {
   "default": "0",
   "description": "Enabling this option will round off individual GST components in all the Invoices",
   "fieldname": "round_off_gst_values",
   "fieldtype": "Check",
   "label": "Round Off GST Values"
  },
  {
   "default": "0",
   "fieldname": "hsn_wise_tax_breakup",
   "fieldtype": "Check",
   "label": "Tax Breakup Table Based On HSN Code"
  },
  {
   "fieldname": "column_break_4",
   "fieldtype": "Column Break"
  },
  {
   "fieldname": "api_secret",
   "fieldtype": "Password",
   "hidden": 1,
   "label": "API Secret"
  },
  {
   "default": "0",
   "description": "As per <a href=\"https://www.cbic.gov.in/resources/htdocs-cbec/gst/notfctn-78-central-tax-english-2020.pdf\">Central Tax Notification No. 78/2020</a>, HSN/SAC code must be specified in Sales Invoice with atleast 4 or 6 digits (based on turnover)",
   "fieldname": "validate_hsn_code",
   "fieldtype": "Check",
   "label": "Validate HSN/SAC Code in Sales Items and Transactions"
  },
  {
   "default": "6",
   "depends_on": "eval: doc.validate_hsn_code",
   "fieldname": "min_hsn_digits",
   "fieldtype": "Select",
   "label": "Minimum HSN/SAC Code Digits",
   "mandatory_depends_on": "eval: doc.validate_hsn_code",
   "options": "4\n6"
  },
  {
   "fieldname": "accounts_tab",
   "fieldtype": "Tab Break",
   "label": "Accounts"
  },
  {
   "depends_on": "eval: doc.api_secret",
   "fieldname": "credentials_tab",
   "fieldtype": "Tab Break",
   "label": "Credentials"
  },
  {
   "fieldname": "credentials",
   "fieldtype": "Table",
   "options": "GST Credentials"
  },
  {
   "fieldname": "general_tab",
   "fieldtype": "Tab Break",
   "label": "General"
  },
  {
   "fieldname": "e_waybill_section",
   "fieldtype": "Section Break",
   "label": "e-Waybill"
  },
  {
   "default": "0",
   "fieldname": "enable_e_waybill",
   "fieldtype": "Check",
   "label": "Enable e-Waybill Features"
  },
  {
   "fieldname": "column_break_10",
   "fieldtype": "Column Break"
  },
  {
   "default": "0",
   "depends_on": "eval: doc.enable_api && doc.enable_e_waybill",
   "description": "If checked, a PDF of e-Waybill will be automatically attached to the Invoice after generation",
   "fieldname": "attach_e_waybill_print",
   "fieldtype": "Check",
   "label": "Attach e-Waybill Print After Generation"
  },
  {
   "default": "0",
   "description": "Enable this to use API features including e-Waybill, e-Invoice or Autofill using Public APIs",
   "fieldname": "enable_api",
   "fieldtype": "Check",
   "label": "Enable API Features"
  },
  {
   "depends_on": "eval: doc.enable_api",
   "fieldname": "e_invoice_section",
   "fieldtype": "Section Break",
   "label": "e-Invoice"
  },
  {
   "depends_on": "eval: doc.enable_e_invoice",
   "description": "Posting Date from which e-Invoicing features should be enabled",
   "fieldname": "e_invoice_applicable_from",
   "fieldtype": "Date",
   "label": "e-Invoice Applicable From",
   "mandatory_depends_on": "eval: doc.enable_e_invoice"
  },
  {
   "fieldname": "column_break_17",
   "fieldtype": "Column Break"
  },
  {
   "default": "50000",
   "depends_on": "eval: doc.enable_e_waybill",
   "description": "When selling goods with total Sales Invoice value greater than this amount, a prompt will be displayed if e-Waybill hasn't been generated upon submission",
   "fieldname": "e_waybill_threshold",
   "fieldtype": "Currency",
   "label": "Invoice Value Threshold for e-Waybill Generation"
  },
  {
   "default": "0",
   "depends_on": "eval: doc.enable_api && doc.enable_e_waybill",
   "description": "e-Waybill will be automatically generated after Sales Invoice submission if the invoice value threshold is met, and data is available and valid",
   "fieldname": "auto_generate_e_waybill",
   "fieldtype": "Check",
   "label": "Automatically Generate e-Waybill on Invoice Submission",
   "read_only_depends_on": "eval: doc.enable_e_invoice && doc.auto_generate_e_invoice"
  },
  {
   "default": "0",
   "depends_on": "eval: doc.enable_api && doc.enable_e_waybill",
   "description": "Automatically fetch e-Waybill data after e-Waybill generation for printing or logging purposes. This will lead to one additional API request.",
   "fieldname": "fetch_e_waybill_data",
   "fieldtype": "Check",
   "label": "Fetch e-Waybill Data After Generation",
   "read_only_depends_on": "eval: doc.attach_e_waybill_print"
  },
  {
   "default": "0",
<<<<<<< HEAD
   "description": "Enable if reverse charge is applicable on goods/services that you provide.",
   "fieldname": "enable_reverse_charge",
   "fieldtype": "Check",
   "label": "Enable Reverse Charge in Sales Transactions"
  },
  {
   "default": "1",
   "description": "Fields and validations for these transactions will apply based on this setting",
   "fieldname": "enable_overseas_transactions",
=======
   "depends_on": "eval: doc.enable_e_invoice",
   "description": "e-Invoice will be automatically generated after Sales Invoice submission if applicable",
   "fieldname": "auto_generate_e_invoice",
>>>>>>> dc1a6614
   "fieldtype": "Check",
   "label": "Automatically Generate e-Invoice on Invoice Submission"
  },
  {
   "default": "0",
   "fieldname": "enable_e_invoice",
   "fieldtype": "Check",
   "label": "Enable e-Invoicing"
  }
 ],
 "index_web_pages_for_search": 1,
 "issingle": 1,
 "links": [],
<<<<<<< HEAD
 "modified": "2022-03-31 14:19:39.654144",
=======
 "modified": "2022-04-06 13:56:34.868949",
>>>>>>> dc1a6614
 "modified_by": "Administrator",
 "module": "GST India",
 "name": "GST Settings",
 "owner": "Administrator",
 "permissions": [
  {
   "read": 1,
   "role": "All"
  },
  {
   "create": 1,
   "read": 1,
   "role": "Accounts Manager",
   "write": 1
  },
  {
   "create": 1,
   "read": 1,
   "role": "Accounts User",
   "write": 1
  },
  {
   "create": 1,
   "read": 1,
   "role": "System Manager",
   "write": 1
  }
 ],
 "quick_entry": 1,
 "sort_field": "modified",
 "sort_order": "DESC",
 "states": [],
 "track_changes": 1
}<|MERGE_RESOLUTION|>--- conflicted
+++ resolved
@@ -174,21 +174,16 @@
   },
   {
    "default": "0",
-<<<<<<< HEAD
    "description": "Enable if reverse charge is applicable on goods/services that you provide.",
    "fieldname": "enable_reverse_charge",
    "fieldtype": "Check",
    "label": "Enable Reverse Charge in Sales Transactions"
   },
   {
-   "default": "1",
-   "description": "Fields and validations for these transactions will apply based on this setting",
-   "fieldname": "enable_overseas_transactions",
-=======
+   "default": "0",
    "depends_on": "eval: doc.enable_e_invoice",
    "description": "e-Invoice will be automatically generated after Sales Invoice submission if applicable",
    "fieldname": "auto_generate_e_invoice",
->>>>>>> dc1a6614
    "fieldtype": "Check",
    "label": "Automatically Generate e-Invoice on Invoice Submission"
   },
@@ -202,11 +197,7 @@
  "index_web_pages_for_search": 1,
  "issingle": 1,
  "links": [],
-<<<<<<< HEAD
- "modified": "2022-03-31 14:19:39.654144",
-=======
  "modified": "2022-04-06 13:56:34.868949",
->>>>>>> dc1a6614
  "modified_by": "Administrator",
  "module": "GST India",
  "name": "GST Settings",
