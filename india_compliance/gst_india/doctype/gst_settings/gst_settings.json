--- conflicted
+++ resolved
@@ -189,26 +189,22 @@
   },
   {
    "default": "0",
-<<<<<<< HEAD
    "description": "Enable if reverse charge is applicable on goods/services you sell",
    "fieldname": "enable_reverse_charge_in_sales",
    "fieldtype": "Check",
    "label": "Enable Reverse Charge in Sales Transactions"
-=======
+},
+   {
+   "default": "0",
    "fieldname": "enable_e_waybill_from_dn",
    "fieldtype": "Check",
    "label": "Enable e-Waybill Generation from Delivery Note"
->>>>>>> 520252c8
   }
  ],
  "index_web_pages_for_search": 1,
  "issingle": 1,
  "links": [],
-<<<<<<< HEAD
- "modified": "2022-04-13 06:40:13.495469",
-=======
- "modified": "2022-04-10 06:00:05.826119",
->>>>>>> 520252c8
+ "modified": "2022-05-13 06:40:13.495469",
  "modified_by": "Administrator",
  "module": "GST India",
  "name": "GST Settings",
