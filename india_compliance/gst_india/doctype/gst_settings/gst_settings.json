{
 "actions": [],
 "creation": "2017-06-27 15:09:01.318003",
 "doctype": "DocType",
 "editable_grid": 1,
 "engine": "InnoDB",
 "field_order": [
  "gst_summary",
  "gst_tax_settings_section",
  "round_off_gst_values",
  "column_break_4",
  "hsn_wise_tax_breakup",
  "gstin_email_sent_on",
  "section_break_4",
  "gst_accounts",
  "b2c_limit",
  "api_settings_tab",
  "api_id",
  "column_break_13",
  "api_secret",
  "section_break_15",
  "gstn_public_api",
  "column_break_17",
  "gstn_ewb_api",
  "supplier_compliance_report_settings_section",
  "section_break_1",
  "gst_credentials"
 ],
 "fields": [
  {
   "fieldname": "gst_summary",
   "fieldtype": "HTML",
   "label": "GST Summary"
  },
  {
   "fieldname": "gstin_email_sent_on",
   "fieldtype": "Date",
   "label": "GSTIN Email Sent On",
   "read_only": 1
  },
  {
   "fieldname": "section_break_4",
   "fieldtype": "Section Break"
  },
  {
   "fieldname": "gst_accounts",
   "fieldtype": "Table",
   "label": "GST Accounts",
   "options": "GST Account"
  },
  {
   "default": "250000",
   "description": "Set Invoice Value for B2C. B2CL and B2CS calculated based on this invoice value.",
   "fieldname": "b2c_limit",
   "fieldtype": "Data",
   "in_list_view": 1,
   "label": "B2C Limit",
   "reqd": 1
  },
  {
   "default": "0",
   "description": "Enabling this option will round off individual GST components in all the Invoices",
   "fieldname": "round_off_gst_values",
   "fieldtype": "Check",
   "label": "Round Off GST Values"
  },
  {
   "default": "0",
   "fieldname": "hsn_wise_tax_breakup",
   "fieldtype": "Check",
   "label": "Tax Breakup Table Based On HSN Code"
  },
  {
   "fieldname": "gst_tax_settings_section",
   "fieldtype": "Section Break",
   "label": "GST Tax Settings"
  },
  {
   "fieldname": "column_break_4",
   "fieldtype": "Column Break"
  },
  {
   "fieldname": "api_id",
   "fieldtype": "Data",
   "label": "API ID"
  },
  {
   "fieldname": "column_break_13",
   "fieldtype": "Column Break"
  },
  {
   "fieldname": "api_secret",
   "fieldtype": "Password",
   "label": "API Secret"
  },
  {
   "fieldname": "section_break_15",
   "fieldtype": "Section Break"
  },
  {
   "default": "0",
   "fieldname": "gstn_public_api",
   "fieldtype": "Check",
   "label": "Enable GSTN Public API"
  },
  {
   "fieldname": "column_break_17",
   "fieldtype": "Column Break"
  },
  {
   "default": "0",
   "fieldname": "gstn_ewb_api",
   "fieldtype": "Check",
   "label": "Enable GSTN e-Waybill API"
  },
  {
   "fieldname": "supplier_compliance_report_settings_section",
   "fieldtype": "Section Break",
   "label": "Supplier Compliance Report Settings"
  },
  {
   "fieldname": "section_break_1",
   "fieldtype": "Section Break",
   "label": "GST Credentials"
  },
  {
   "fieldname": "gst_credentials",
   "fieldtype": "Table",
   "label": "GST Credentials",
   "options": "GST Credentials"
  },
  {
   "fieldname": "api_settings_tab",
   "fieldtype": "Tab Break",
   "label": "API Settings"
  }
 ],
 "index_web_pages_for_search": 1,
 "issingle": 1,
 "links": [],
<<<<<<< HEAD
 "modified": "2022-03-02 16:59:17.515354",
=======
 "modified": "2022-03-01 15:36:20.762304",
>>>>>>> 79c50cad
 "modified_by": "Administrator",
 "module": "GST India",
 "name": "GST Settings",
 "owner": "Administrator",
 "permissions": [
  {
   "read": 1,
   "role": "All"
  },
  {
   "create": 1,
   "read": 1,
   "role": "Accounts Manager",
   "write": 1
  },
  {
   "create": 1,
   "read": 1,
   "role": "Accounts User",
   "write": 1
  },
  {
   "create": 1,
   "read": 1,
   "role": "System Manager",
   "write": 1
  }
 ],
 "quick_entry": 1,
 "sort_field": "modified",
 "sort_order": "DESC",
 "states": [],
 "track_changes": 1
}<|MERGE_RESOLUTION|>--- conflicted
+++ resolved
@@ -138,11 +138,7 @@
  "index_web_pages_for_search": 1,
  "issingle": 1,
  "links": [],
-<<<<<<< HEAD
  "modified": "2022-03-02 16:59:17.515354",
-=======
- "modified": "2022-03-01 15:36:20.762304",
->>>>>>> 79c50cad
  "modified_by": "Administrator",
  "module": "GST India",
  "name": "GST Settings",
