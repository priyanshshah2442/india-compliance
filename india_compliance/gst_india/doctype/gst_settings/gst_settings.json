--- conflicted
+++ resolved
@@ -6,14 +6,10 @@
  "engine": "InnoDB",
  "field_order": [
   "general_tab",
-<<<<<<< HEAD
+  "hsn_wise_tax_breakup",
+  "enable_reverse_charge_in_sales",
   "enable_overseas_transactions",
   "default_without_payment_of_tax",
-  "round_off_gst_values",
-=======
->>>>>>> 389a974b
-  "hsn_wise_tax_breakup",
-  "enable_reverse_charge_in_sales",
   "round_off_gst_values",
   "column_break_4",
   "validate_hsn_code",
@@ -224,11 +220,7 @@
  "index_web_pages_for_search": 1,
  "issingle": 1,
  "links": [],
-<<<<<<< HEAD
- "modified": "2022-04-13 15:19:06.402729",
-=======
- "modified": "2022-05-18 04:57:10.762675",
->>>>>>> 389a974b
+ "modified": "2022-05-18 05:07:10.762675",
  "modified_by": "Administrator",
  "module": "GST India",
  "name": "GST Settings",
