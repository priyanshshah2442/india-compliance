{
 "actions": [],
 "creation": "2022-06-13 22:41:43.355457",
 "doctype": "DocType",
 "editable_grid": 1,
 "engine": "InnoDB",
 "field_order": [
  "general_tab",
  "enable_api",
  "hsn_wise_tax_breakup",
  "enable_reverse_charge_in_sales",
  "enable_overseas_transactions",
  "round_off_gst_values",
  "column_break_4",
  "validate_hsn_code",
  "min_hsn_digits",
  "e_waybill_section",
  "enable_e_waybill",
  "enable_e_waybill_from_dn",
  "fetch_e_waybill_data",
  "attach_e_waybill_print",
  "column_break_10",
  "auto_generate_e_waybill",
  "e_waybill_threshold",
  "e_invoice_section",
  "enable_e_invoice",
  "auto_generate_e_invoice",
  "column_break_17",
  "e_invoice_applicable_from",
  "other_apis_section",
  "autofill_party_info",
  "accounts_tab",
  "gst_accounts",
  "credentials_tab",
  "credentials",
  "api_secret"
 ],
 "fields": [
  {
   "fieldname": "gst_accounts",
   "fieldtype": "Table",
   "options": "GST Account",
   "reqd": 1
  },
  {
   "default": "0",
   "description": "Enabling this option will round off individual GST components in all the Invoices",
   "fieldname": "round_off_gst_values",
   "fieldtype": "Check",
   "label": "Round Off GST Values"
  },
  {
   "default": "1",
   "fieldname": "hsn_wise_tax_breakup",
   "fieldtype": "Check",
   "label": "View Tax Breakup Table Based On HSN Code"
  },
  {
   "fieldname": "column_break_4",
   "fieldtype": "Column Break"
  },
  {
   "fieldname": "api_secret",
   "fieldtype": "Password",
   "hidden": 1,
   "label": "API Secret"
  },
  {
   "default": "1",
   "description": "As per <a href=\"https://www.cbic.gov.in/resources/htdocs-cbec/gst/notfctn-78-central-tax-english-2020.pdf\">Central Tax Notification No. 78/2020</a>, HSN/SAC code must be specified in Sales Invoice with atleast 4 or 6 digits (based on turnover)",
   "fieldname": "validate_hsn_code",
   "fieldtype": "Check",
   "label": "Validate HSN/SAC Code in Sales Items and Transactions"
  },
  {
   "default": "6",
   "depends_on": "eval: doc.validate_hsn_code",
   "fieldname": "min_hsn_digits",
   "fieldtype": "Select",
   "label": "Minimum HSN/SAC Code Digits",
   "mandatory_depends_on": "eval: doc.validate_hsn_code",
   "options": "4\n6"
  },
  {
   "fieldname": "accounts_tab",
   "fieldtype": "Tab Break",
   "label": "Accounts"
  },
  {
   "depends_on": "eval: doc.api_secret",
   "fieldname": "credentials_tab",
   "fieldtype": "Tab Break",
   "label": "Credentials"
  },
  {
   "fieldname": "credentials",
   "fieldtype": "Table",
   "options": "GST Credentials"
  },
  {
   "fieldname": "general_tab",
   "fieldtype": "Tab Break",
   "label": "General"
  },
  {
   "fieldname": "e_waybill_section",
   "fieldtype": "Section Break",
   "label": "e-Waybill"
  },
  {
   "default": "1",
   "fieldname": "enable_e_waybill",
   "fieldtype": "Check",
   "label": "Enable e-Waybill Features"
  },
  {
   "fieldname": "column_break_10",
   "fieldtype": "Column Break"
  },
  {
   "default": "1",
   "depends_on": "eval: doc.enable_api && doc.enable_e_waybill",
   "description": "If checked, a PDF of the e-Waybill will be automatically attached to the transaction after it's generation",
   "fieldname": "attach_e_waybill_print",
   "fieldtype": "Check",
   "label": "Attach e-Waybill Print After Generation"
  },
  {
   "default": "0",
   "description": "Enable this to use API features like e-Waybill / e-Invoice generation from your ERP",
   "fieldname": "enable_api",
   "fieldtype": "Check",
   "label": "Enable API Features"
  },
  {
   "depends_on": "eval: doc.enable_api",
   "fieldname": "e_invoice_section",
   "fieldtype": "Section Break",
   "label": "e-Invoice"
  },
  {
   "depends_on": "eval: doc.enable_e_invoice",
   "description": "Posting Date from which e-Invoicing features should be enabled",
   "fieldname": "e_invoice_applicable_from",
   "fieldtype": "Date",
   "label": "e-Invoice Applicable From",
   "mandatory_depends_on": "eval: doc.enable_e_invoice"
  },
  {
   "fieldname": "column_break_17",
   "fieldtype": "Column Break"
  },
  {
   "default": "50000",
   "depends_on": "eval: doc.enable_e_waybill",
   "description": "When selling goods with total Sales Invoice value greater than this amount, a prompt will be displayed if e-Waybill hasn't been generated upon submission",
   "fieldname": "e_waybill_threshold",
   "fieldtype": "Currency",
   "label": "Invoice Value Threshold for e-Waybill Generation"
  },
  {
   "default": "1",
   "depends_on": "eval: doc.enable_api && doc.enable_e_waybill",
   "description": "e-Waybill will be automatically generated after Sales Invoice submission if the invoice value threshold is met, and data is available and valid",
   "fieldname": "auto_generate_e_waybill",
   "fieldtype": "Check",
   "label": "Automatically Generate e-Waybill on Invoice Submission",
   "read_only_depends_on": "eval: doc.enable_e_invoice && doc.auto_generate_e_invoice"
  },
  {
   "default": "1",
   "depends_on": "eval: doc.enable_api && doc.enable_e_waybill",
   "description": "Automatically fetch e-Waybill data after it's generation for printing or logging purposes. This will lead to one additional API request.",
   "fieldname": "fetch_e_waybill_data",
   "fieldtype": "Check",
   "label": "Fetch e-Waybill Data After Generation",
   "read_only_depends_on": "eval: doc.attach_e_waybill_print"
  },
  {
   "default": "1",
   "depends_on": "eval: doc.enable_e_invoice",
   "description": "e-Invoice will be automatically generated after Sales Invoice submission if applicable",
   "fieldname": "auto_generate_e_invoice",
   "fieldtype": "Check",
   "label": "Automatically Generate e-Invoice on Invoice Submission"
  },
  {
   "default": "0",
   "fieldname": "enable_e_invoice",
   "fieldtype": "Check",
   "label": "Enable e-Invoicing"
  },
  {
   "default": "0",
   "fieldname": "enable_reverse_charge_in_sales",
   "fieldtype": "Check",
   "label": "Enable Reverse Charge in Sales Transactions"
  },
  {
   "default": "0",
   "depends_on": "eval: doc.enable_e_waybill",
   "fieldname": "enable_e_waybill_from_dn",
   "fieldtype": "Check",
   "label": "Enable e-Waybill Generation from Delivery Note"
  },
  {
   "default": "0",
   "description": "Fields and validations for these transactions will apply based on this setting",
   "fieldname": "enable_overseas_transactions",
   "fieldtype": "Check",
   "label": "Enable SEZ / Overseas Transactions"
  },
  {
   "depends_on": "eval: doc.enable_api",
   "fieldname": "other_apis_section",
   "fieldtype": "Section Break",
   "label": "Other APIs"
  },
  {
   "default": "1",
   "description": "When creating a new Customer / Supplier / Address using the Quick Entry form, other fields will be automatically fetched based on the GSTIN entered",
   "fieldname": "autofill_party_info",
   "fieldtype": "Check",
   "label": "Autofill Party Information based on GSTIN"
  }
 ],
 "index_web_pages_for_search": 1,
 "issingle": 1,
 "links": [],
<<<<<<< HEAD
 "modified": "2022-06-11 09:04:52.656487",
=======
 "modified": "2022-06-14 08:57:22.354250",
>>>>>>> becdd24b
 "modified_by": "Administrator",
 "module": "GST India",
 "name": "GST Settings",
 "owner": "Administrator",
 "permissions": [
  {
   "read": 1,
   "role": "All"
  },
  {
   "create": 1,
   "read": 1,
   "role": "Accounts Manager",
   "write": 1
  },
  {
   "create": 1,
   "read": 1,
   "role": "Accounts User",
   "write": 1
  },
  {
   "create": 1,
   "read": 1,
   "role": "System Manager",
   "write": 1
  }
 ],
 "quick_entry": 1,
 "sort_field": "modified",
 "sort_order": "DESC",
 "states": [],
 "track_changes": 1
}<|MERGE_RESOLUTION|>--- conflicted
+++ resolved
@@ -227,11 +227,7 @@
  "index_web_pages_for_search": 1,
  "issingle": 1,
  "links": [],
-<<<<<<< HEAD
- "modified": "2022-06-11 09:04:52.656487",
-=======
  "modified": "2022-06-14 08:57:22.354250",
->>>>>>> becdd24b
  "modified_by": "Administrator",
  "module": "GST India",
  "name": "GST Settings",
