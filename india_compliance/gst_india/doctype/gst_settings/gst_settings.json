{
 "actions": [],
 "creation": "2017-06-27 15:09:01.318003",
 "doctype": "DocType",
 "editable_grid": 1,
 "engine": "InnoDB",
 "field_order": [
  "general_tab",
  "enable_overseas_transactions",
  "round_off_gst_values",
  "hsn_wise_tax_breakup",
  "column_break_4",
  "validate_hsn_code",
  "min_hsn_digits",
  "e_waybill_section",
  "enable_e_waybill",
  "enable_e_waybill_from_dn",
  "fetch_e_waybill_data",
  "attach_e_waybill_print",
  "column_break_10",
  "auto_generate_e_waybill",
  "e_waybill_threshold",
  "e_invoice_section",
  "enable_e_invoice",
  "auto_generate_e_invoice",
  "column_break_17",
  "e_invoice_applicable_from",
  "accounts_tab",
  "gst_accounts",
  "credentials_tab",
  "api_secret",
  "enable_api",
  "credentials"
 ],
 "fields": [
  {
   "fieldname": "gst_accounts",
   "fieldtype": "Table",
   "options": "GST Account",
   "reqd": 1
  },
  {
   "default": "0",
   "description": "Enabling this option will round off individual GST components in all the Invoices",
   "fieldname": "round_off_gst_values",
   "fieldtype": "Check",
   "label": "Round Off GST Values"
  },
  {
   "default": "0",
   "fieldname": "hsn_wise_tax_breakup",
   "fieldtype": "Check",
   "label": "Tax Breakup Table Based On HSN Code"
  },
  {
   "fieldname": "column_break_4",
   "fieldtype": "Column Break"
  },
  {
   "fieldname": "api_secret",
   "fieldtype": "Password",
   "hidden": 1,
   "label": "API Secret"
  },
  {
   "default": "0",
   "description": "As per <a href=\"https://www.cbic.gov.in/resources/htdocs-cbec/gst/notfctn-78-central-tax-english-2020.pdf\">Central Tax Notification No. 78/2020</a>, HSN/SAC code must be specified in Sales Invoice with atleast 4 or 6 digits (based on turnover)",
   "fieldname": "validate_hsn_code",
   "fieldtype": "Check",
   "label": "Validate HSN/SAC Code in Sales Items and Transactions"
  },
  {
   "default": "6",
   "depends_on": "eval: doc.validate_hsn_code",
   "fieldname": "min_hsn_digits",
   "fieldtype": "Select",
   "label": "Minimum HSN/SAC Code Digits",
   "mandatory_depends_on": "eval: doc.validate_hsn_code",
   "options": "4\n6"
  },
  {
   "fieldname": "accounts_tab",
   "fieldtype": "Tab Break",
   "label": "Accounts"
  },
  {
   "depends_on": "eval: doc.api_secret",
   "fieldname": "credentials_tab",
   "fieldtype": "Tab Break",
   "label": "Credentials"
  },
  {
   "fieldname": "credentials",
   "fieldtype": "Table",
   "options": "GST Credentials"
  },
  {
   "fieldname": "general_tab",
   "fieldtype": "Tab Break",
   "label": "General"
  },
  {
   "fieldname": "e_waybill_section",
   "fieldtype": "Section Break",
   "label": "e-Waybill"
  },
  {
   "default": "0",
   "fieldname": "enable_e_waybill",
   "fieldtype": "Check",
   "label": "Enable e-Waybill Features"
  },
  {
   "fieldname": "column_break_10",
   "fieldtype": "Column Break"
  },
  {
   "default": "0",
   "depends_on": "eval: doc.enable_api && doc.enable_e_waybill",
   "description": "If checked, a PDF of the e-Waybill will be automatically attached to the transaction after it's generation",
   "fieldname": "attach_e_waybill_print",
   "fieldtype": "Check",
   "label": "Attach e-Waybill Print After Generation"
  },
  {
   "default": "0",
   "description": "Enable this to use API features including e-Waybill, e-Invoice or Autofill using Public APIs",
   "fieldname": "enable_api",
   "fieldtype": "Check",
   "label": "Enable API Features"
  },
  {
   "depends_on": "eval: doc.enable_api",
   "fieldname": "e_invoice_section",
   "fieldtype": "Section Break",
   "label": "e-Invoice"
  },
  {
   "depends_on": "eval: doc.enable_e_invoice",
   "description": "Posting Date from which e-Invoicing features should be enabled",
   "fieldname": "e_invoice_applicable_from",
   "fieldtype": "Date",
   "label": "e-Invoice Applicable From",
   "mandatory_depends_on": "eval: doc.enable_e_invoice"
  },
  {
   "fieldname": "column_break_17",
   "fieldtype": "Column Break"
  },
  {
   "default": "50000",
   "depends_on": "eval: doc.enable_e_waybill",
   "description": "When selling goods with total Sales Invoice value greater than this amount, a prompt will be displayed if e-Waybill hasn't been generated upon submission",
   "fieldname": "e_waybill_threshold",
   "fieldtype": "Currency",
   "label": "Invoice Value Threshold for e-Waybill Generation"
  },
  {
   "default": "0",
   "depends_on": "eval: doc.enable_api && doc.enable_e_waybill",
   "description": "e-Waybill will be automatically generated after Sales Invoice submission if the invoice value threshold is met, and data is available and valid",
   "fieldname": "auto_generate_e_waybill",
   "fieldtype": "Check",
   "label": "Automatically Generate e-Waybill on Invoice Submission",
   "read_only_depends_on": "eval: doc.enable_e_invoice && doc.auto_generate_e_invoice"
  },
  {
   "default": "0",
   "depends_on": "eval: doc.enable_api && doc.enable_e_waybill",
   "description": "Automatically fetch e-Waybill data after it's generation for printing or logging purposes. This will lead to one additional API request.",
   "fieldname": "fetch_e_waybill_data",
   "fieldtype": "Check",
   "label": "Fetch e-Waybill Data After Generation",
   "read_only_depends_on": "eval: doc.attach_e_waybill_print"
  },
  {
   "default": "0",
   "depends_on": "eval: doc.enable_e_invoice",
   "description": "e-Invoice will be automatically generated after Sales Invoice submission if applicable",
   "fieldname": "auto_generate_e_invoice",
   "fieldtype": "Check",
   "label": "Automatically Generate e-Invoice on Invoice Submission"
  },
  {
   "default": "0",
   "fieldname": "enable_e_invoice",
   "fieldtype": "Check",
   "label": "Enable e-Invoicing"
  },
  {
   "default": "0",
<<<<<<< HEAD
   "description": "Fields and validations for the transactions will apply based on this setting",
   "fieldname": "enable_overseas_transactions",
   "fieldtype": "Check",
   "label": "Enable SEZ / Overseas Transactions"
=======
   "fieldname": "enable_e_waybill_from_dn",
   "fieldtype": "Check",
   "label": "Enable e-Waybill Generation from Delivery Note"
>>>>>>> 2f0733b4
  }
 ],
 "index_web_pages_for_search": 1,
 "issingle": 1,
 "links": [],
<<<<<<< HEAD
 "modified": "2022-04-11 15:31:25.421558",
=======
 "modified": "2022-04-10 06:00:05.826119",
>>>>>>> 2f0733b4
 "modified_by": "Administrator",
 "module": "GST India",
 "name": "GST Settings",
 "owner": "Administrator",
 "permissions": [
  {
   "read": 1,
   "role": "All"
  },
  {
   "create": 1,
   "read": 1,
   "role": "Accounts Manager",
   "write": 1
  },
  {
   "create": 1,
   "read": 1,
   "role": "Accounts User",
   "write": 1
  },
  {
   "create": 1,
   "read": 1,
   "role": "System Manager",
   "write": 1
  }
 ],
 "quick_entry": 1,
 "sort_field": "modified",
 "sort_order": "DESC",
 "states": [],
 "track_changes": 1
}<|MERGE_RESOLUTION|>--- conflicted
+++ resolved
@@ -189,26 +189,22 @@
   },
   {
    "default": "0",
-<<<<<<< HEAD
    "description": "Fields and validations for the transactions will apply based on this setting",
    "fieldname": "enable_overseas_transactions",
    "fieldtype": "Check",
    "label": "Enable SEZ / Overseas Transactions"
-=======
+  },
+  {
+   "default": "0",
    "fieldname": "enable_e_waybill_from_dn",
    "fieldtype": "Check",
    "label": "Enable e-Waybill Generation from Delivery Note"
->>>>>>> 2f0733b4
   }
  ],
  "index_web_pages_for_search": 1,
  "issingle": 1,
  "links": [],
-<<<<<<< HEAD
- "modified": "2022-04-11 15:31:25.421558",
-=======
  "modified": "2022-04-10 06:00:05.826119",
->>>>>>> 2f0733b4
  "modified_by": "Administrator",
  "module": "GST India",
  "name": "GST Settings",
