# Copyright (c) 2023, Resilient Tech and contributors
# For license information, please see license.txt

import json

import frappe
from frappe import _
from frappe.model.document import Document
from frappe.model.mapper import get_mapped_doc
from frappe.utils import flt, today
import erpnext
from erpnext.accounts.general_ledger import make_gl_entries, make_reverse_gl_entries
from erpnext.controllers.accounts_controller import AccountsController
from erpnext.controllers.taxes_and_totals import get_round_off_applicable_accounts

from india_compliance.gst_india.overrides.ineligible_itc import (
    update_landed_cost_voucher_for_gst_expense,
    update_regional_gl_entries,
    update_valuation_rate,
)
from india_compliance.gst_india.overrides.transaction import (
    ItemGSTDetails,
    ItemGSTTreatment,
    validate_charge_type_for_cess_non_advol_accounts,
)
from india_compliance.gst_india.utils import get_gst_accounts_by_type


class BOEGSTDetails(ItemGSTDetails):
    def set_item_wise_tax_details(self):
        tax_details = frappe._dict()
        item_map = {}

        for row in self.doc.get("items"):
            key = row.name
            item_map[key] = row
            tax_details[key] = self.item_defaults.copy()
            tax_details[key]["count"] += 1

        for row in self.doc.taxes:
            if (
                not row.tax_amount
                or not row.item_wise_tax_rates
                or row.account_head not in self.gst_account_map
            ):
                continue

            account_type = self.gst_account_map[row.account_head]
            tax = account_type[:-8]
            tax_rate_field = f"{tax}_rate"
            tax_amount_field = f"{tax}_amount"

            item_wise_tax_rates = json.loads(row.item_wise_tax_rates)

            # update item taxes
            for row_name in item_wise_tax_rates:
                if row_name not in tax_details:
                    # Do not compute if Item is not present in Item table
                    # There can be difference in Item Table and Item Wise Tax Details
                    continue

                item_taxes = tax_details[row_name]
                tax_rate = item_wise_tax_rates.get(row_name)
                precision = self.precision.get(tax_amount_field)
                item = item_map.get(row_name)

                multiplier = (
                    item.qty if tax == "cess_non_advol" else item.taxable_value / 100
                )

                # cases when charge type == "Actual"
                if not tax_rate:
                    continue

                tax_amount = flt(tax_rate * multiplier, precision)
                item_taxes[tax_rate_field] = tax_rate
                item_taxes[tax_amount_field] += tax_amount

        self.item_tax_details = tax_details

    def get_item_key(self, item):
        return item.name


def update_gst_details(doc, method=None):
    # TODO: add item tax template validation post exclude from GST
    ItemGSTTreatment().set(doc)
    BOEGSTDetails().update(doc)


class BillofEntry(Document):
    get_gl_dict = AccountsController.get_gl_dict
    get_value_in_transaction_currency = (
        AccountsController.get_value_in_transaction_currency
    )
    get_voucher_subtype = AccountsController.get_voucher_subtype

    def onload(self):
        if self.docstatus != 1:
            return

        self.set_onload(
            "journal_entry_exists",
            frappe.db.exists(
                "Journal Entry Account",
                {
                    "reference_type": "Bill of Entry",
                    "reference_name": self.name,
                    "docstatus": 1,
                },
            ),
        )

    def before_validate(self):
        self.set_taxes_and_totals()

    def before_save(self):
        update_gst_details(self)

    def before_submit(self):
        update_gst_details(self)

    def validate(self):
        self.validate_purchase_invoice()
        self.validate_taxes()
        self.reconciliation_status = "Unreconciled"
        update_valuation_rate(self)

    def on_submit(self):
        gl_entries = self.get_gl_entries()
        update_regional_gl_entries(gl_entries, self)
        make_gl_entries(gl_entries)

    def on_cancel(self):
        self.ignore_linked_doctypes = ("GL Entry",)
        make_reverse_gl_entries(voucher_type=self.doctype, voucher_no=self.name)

        if self.reconciliation_status != "Reconciled":
            return

        frappe.db.set_value(
            "GST Inward Supply",
            {"link_doctype": "Bill of Entry", "link_name": self.name},
            {
                "match_status": "",
                "link_name": "",
                "link_doctype": "",
                "action": "No Action",
            },
        )

    # Code adapted from AccountsController.on_trash
    def on_trash(self):
        if not frappe.db.get_single_value(
            "Accounts Settings", "delete_linked_ledger_entries"
        ):
            return

        frappe.db.delete(
            "GL Entry", {"voucher_type": self.doctype, "voucher_no": self.name}
        )

    def set_defaults(self):
        self.set_item_defaults()
        self.set_default_accounts()

    def set_item_defaults(self):
        """These defaults are needed for taxes and totals to get calculated"""
        for item in self.items:
            item.name = frappe.generate_hash(length=10)
            item.customs_duty = 0

    def set_default_accounts(self):
        company = frappe.get_cached_doc("Company", self.company)
        self.customs_expense_account = company.default_customs_expense_account
        self.customs_payable_account = company.default_customs_payable_account

    def set_taxes_and_totals(self):
        self.set_item_wise_tax_rates()
        self.calculate_totals()

    def calculate_totals(self):
        self.set_total_customs_and_taxable_values()
        self.set_total_taxes()
        self.total_amount_payable = self.total_customs_duty + self.total_taxes

    def set_total_customs_and_taxable_values(self):
        total_customs_duty = 0
        total_taxable_value = 0

        for item in self.items:
            item.taxable_value = item.assessable_value + item.customs_duty
            total_customs_duty += item.customs_duty
            total_taxable_value += item.taxable_value

        self.total_customs_duty = total_customs_duty
        self.total_taxable_value = total_taxable_value

    def set_total_taxes(self):
        total_taxes = 0

        round_off_accounts = get_round_off_applicable_accounts(self.company, [])
        for tax in self.taxes:
            if tax.charge_type == "Actual":
                continue

            tax.tax_amount = self.get_tax_amount(
                tax.item_wise_tax_rates, tax.charge_type
            )

            if tax.account_head in round_off_accounts:
                tax.tax_amount = round(tax.tax_amount, 0)

            total_taxes += tax.tax_amount
            tax.total = self.total_taxable_value + total_taxes

        self.total_taxes = total_taxes

    def get_tax_amount(self, item_wise_tax_rates, charge_type):
        if isinstance(item_wise_tax_rates, str):
            item_wise_tax_rates = json.loads(item_wise_tax_rates)

        tax_amount = 0
        for item in self.items:
            multiplier = (
                item.qty
                if charge_type == "On Item Quantity"
                else item.taxable_value / 100
            )
            tax_amount += flt(item_wise_tax_rates.get(item.name, 0)) * multiplier

        return tax_amount

    def validate_purchase_invoice(self):
        purchase = frappe.get_doc("Purchase Invoice", self.purchase_invoice)
        if purchase.docstatus != 1:
            frappe.throw(
                _("Purchase Invoice must be submitted when creating a Bill of Entry")
            )

        if purchase.gst_category != "Overseas":
            frappe.throw(
                _(
                    "GST Category must be set to Overseas in Purchase Invoice to create"
                    " a Bill of Entry"
                )
            )

        pi_items = {item.name for item in purchase.items}
        for item in self.items:
            if not item.pi_detail:
                frappe.throw(
                    _("Row #{0}: Purchase Invoice Item is required").format(item.idx)
                )

            if item.pi_detail not in pi_items:
                frappe.throw(
                    _(
                        "Row #{0}: Purchase Invoice Item {1} not found in Purchase"
                        " Invoice {2}"
                    ).format(
                        item.idx,
                        frappe.bold(item.pi_detail),
                        frappe.bold(self.purchase_invoice),
                    )
                )

    def validate_taxes(self):
        input_accounts = get_gst_accounts_by_type(self.company, "Input", throw=True)
        taxable_value_map = {}
        item_qty_map = {}

        for row in self.get("items"):
            taxable_value_map[row.name] = row.taxable_value
            item_qty_map[row.name] = row.qty

        for tax in self.taxes:
            if not tax.tax_amount:
                continue

            if tax.account_head not in (
                input_accounts.igst_account,
                input_accounts.cess_account,
                input_accounts.cess_non_advol_account,
            ):
                frappe.throw(
                    _(
                        "Row #{0}: Only Input IGST and CESS accounts are allowed in"
                        " Bill of Entry"
                    ).format(tax.idx)
                )

            validate_charge_type_for_cess_non_advol_accounts(
                [input_accounts.cess_non_advol_account], tax
            )

            if tax.charge_type != "Actual":
                continue

            item_wise_tax_rates = json.loads(tax.item_wise_tax_rates)
            if not item_wise_tax_rates:
                frappe.throw(
                    _(
                        "Tax Row #{0}: Charge Type is set to Actual. However, this would"
                        " not compute item taxes, and your further reporting will be affected."
                    ).format(tax.idx),
                    title=_("Invalid Charge Type"),
                )
<<<<<<< HEAD

            # validating total tax
            total_tax = 0
            is_non_cess_advol = (
                tax.account_head == input_accounts.cess_non_advol_account
            )

=======

            # validating total tax
            total_tax = 0
            is_non_cess_advol = (
                tax.account_head == input_accounts.cess_non_advol_account
            )

>>>>>>> 0c9f3976
            for item, rate in item_wise_tax_rates.items():
                multiplier = (
                    item_qty_map.get(item, 0)
                    if is_non_cess_advol
                    else taxable_value_map.get(item, 0) / 100
                )
                total_tax += multiplier * rate

            tax_difference = abs(total_tax - tax.tax_amount)

            if tax_difference > 1:
                column = "On Item Quantity" if is_non_cess_advol else "On Net Total"
                frappe.throw(
                    _(
                        "Tax Row #{0}: Charge Type is set to Actual. However, Tax Amount {1}"
                        " is incorrect. Try setting the Charge Type to {2}."
                    ).format(row.idx, tax.tax_amount, column)
                )

    def get_gl_entries(self):
        # company_currency is required by get_gl_dict
        # nosemgrep
        self.company_currency = erpnext.get_company_currency(self.company)

        gl_entries = []
        remarks = "No Remarks"

        for item in self.items:
            gl_entries.append(
                self.get_gl_dict(
                    {
                        "account": self.customs_expense_account,
                        "debit": item.customs_duty,
                        "credit": 0,
                        "cost_center": item.cost_center,
                        "remarks": remarks,
                    },
                )
            )

        for tax in self.taxes:
            gl_entries.append(
                self.get_gl_dict(
                    {
                        "account": tax.account_head,
                        "debit": tax.tax_amount,
                        "credit": 0,
                        "cost_center": self.cost_center,
                        "remarks": remarks,
                    },
                )
            )

        gl_entries.append(
            self.get_gl_dict(
                {
                    "account": self.customs_payable_account,
                    "debit": 0,
                    "credit": self.total_amount_payable,
                    "cost_center": self.cost_center,
                    "remarks": remarks,
                },
            )
        )

        return gl_entries

    # Overriding AccountsController method
    def validate_account_currency(self, account, account_currency=None):
        if account_currency == "INR":
            return

        frappe.throw(
            _("Row #{0}: Account {1} must be of INR currency").format(
                self.idx, frappe.bold(account)
            )
        )

    @frappe.whitelist()
    def set_item_wise_tax_rates(self, item_name=None, tax_name=None):
        items, taxes = self.get_rows_to_update(item_name, tax_name)
        tax_accounts = {tax.account_head for tax in taxes}

        if not tax_accounts:
            return

        tax_templates = {item.item_tax_template for item in items}
        item_tax_map = self.get_item_tax_map(tax_templates, tax_accounts)

        for tax in taxes:
            if tax.charge_type == "Actual":
                if not tax.item_wise_tax_rates:
                    tax.item_wise_tax_rates = "{}"

                continue

            item_wise_tax_rates = (
                json.loads(tax.item_wise_tax_rates) if tax.item_wise_tax_rates else {}
            )

            for item in items:
                key = (item.item_tax_template, tax.account_head)
                item_wise_tax_rates[item.name] = item_tax_map.get(key, tax.rate)

            tax.item_wise_tax_rates = json.dumps(item_wise_tax_rates)

    def get_item_tax_map(self, tax_templates, tax_accounts):
        """
        Parameters:
            tax_templates (list): List of item tax templates used in the items
            tax_accounts (list): List of tax accounts used in the taxes

        Returns:
            dict: A map of item_tax_template, tax_account and tax_rate

        Sample Output:
            {
                ('GST 18%', 'IGST - TC'): 18.0
                ('GST 28%', 'IGST - TC'): 28.0
            }
        """

        if not tax_templates:
            return {}

        tax_rates = frappe.get_all(
            "Item Tax Template Detail",
            fields=("parent", "tax_type", "tax_rate"),
            filters={
                "parent": ("in", tax_templates),
                "tax_type": ("in", tax_accounts),
            },
        )

        return {(d.parent, d.tax_type): d.tax_rate for d in tax_rates}

    def get_rows_to_update(self, item_name=None, tax_name=None):
        """
        Returns items and taxes to update based on item_name and tax_name passed.
        If item_name and tax_name are not passed, all items and taxes are returned.
        """

        items = self.get("items", {"name": item_name}) if item_name else self.items
        taxes = self.get("taxes", {"name": tax_name}) if tax_name else self.taxes

        return items, taxes

    def get_stock_items(self):
        stock_items = []
        item_codes = list(set(item.item_code for item in self.get("items")))
        if item_codes:
            stock_items = frappe.db.get_values(
                "Item",
                {"name": ["in", item_codes], "is_stock_item": 1},
                pluck="name",
                cache=True,
            )

        return stock_items

    def get_asset_items(self):
        asset_items = []
        item_codes = list(set(item.item_code for item in self.get("items")))
        if item_codes:
            asset_items = frappe.db.get_values(
                "Item",
                {"name": ["in", item_codes], "is_fixed_asset": 1},
                pluck="name",
                cache=True,
            )

        return asset_items


@frappe.whitelist()
def make_bill_of_entry(source_name, target_doc=None):
    """
    Permission checked in get_mapped_doc
    """

    def set_missing_values(source, target):
        target.set_defaults()

        # Add default tax
        input_igst_account = get_gst_accounts_by_type(
            source.company, "Input"
        ).igst_account

        if not input_igst_account:
            return

        rate, description = frappe.db.get_value(
            "Purchase Taxes and Charges",
            {
                "parenttype": "Purchase Taxes and Charges Template",
                "account_head": input_igst_account,
            },
            ("rate", "description"),
        ) or (0, input_igst_account)

        target.append(
            "taxes",
            {
                "charge_type": "On Net Total",
                "account_head": input_igst_account,
                "rate": rate,
                "description": description,
            },
        )

        target.set_taxes_and_totals()

    doc = get_mapped_doc(
        "Purchase Invoice",
        source_name,
        {
            "Purchase Invoice": {
                "doctype": "Bill of Entry",
                "field_no_map": ["posting_date"],
                "validation": {
                    "docstatus": ["=", 1],
                    "gst_category": ["=", "Overseas"],
                },
            },
            "Purchase Invoice Item": {
                "doctype": "Bill of Entry Item",
                "field_map": {
                    "name": "pi_detail",
                    "taxable_value": "assessable_value",
                },
            },
        },
        target_doc,
        postprocess=set_missing_values,
    )

    return doc


@frappe.whitelist()
def make_journal_entry_for_payment(source_name, target_doc=None):
    """
    Permission checked in get_mapped_doc
    """

    def set_missing_values(source, target):
        target.voucher_type = "Bank Entry"
        target.posting_date = target.cheque_date = today()
        target.user_remark = "Payment against Bill of Entry {0}".format(source.name)

        company = frappe.get_cached_doc("Company", source.company)
        target.append(
            "accounts",
            {
                "account": source.customs_payable_account,
                "debit_in_account_currency": source.total_amount_payable,
                "reference_type": "Bill of Entry",
                "reference_name": source.name,
                "cost_center": company.cost_center,
            },
        )

        target.append(
            "accounts",
            {
                "account": company.default_bank_account or company.default_cash_account,
                "credit_in_account_currency": source.total_amount_payable,
                "cost_center": company.cost_center,
            },
        )

    doc = get_mapped_doc(
        "Bill of Entry",
        source_name,
        {
            "Bill of Entry": {
                "doctype": "Journal Entry",
                "validation": {
                    "docstatus": ["=", 1],
                },
            },
        },
        target_doc,
        postprocess=set_missing_values,
    )

    return doc


@frappe.whitelist()
def make_landed_cost_voucher(source_name, target_doc=None):
    """
    Permission checked in get_mapped_doc
    """

    def set_missing_values(source, target):
        items = get_items_for_landed_cost_voucher(source)
        if not items:
            frappe.throw(_("No items found for Landed Cost Voucher"))

        target.posting_date = today()
        target.distribute_charges_based_on = "Distribute Manually"

        # add references
        reference_docs = {item.parent: item.parenttype for item in items.values()}
        for parent, parenttype in reference_docs.items():
            target.append(
                "purchase_receipts",
                {
                    "receipt_document_type": parenttype,
                    "receipt_document": parent,
                },
            )

        # add items
        target.get_items_from_purchase_receipts()

        # update applicable charges
        total_customs_duty = 0
        for item in target.items:
            item.applicable_charges = items[item.purchase_receipt_item].customs_duty
            total_customs_duty += item.applicable_charges
            item.boe_detail = items[item.purchase_receipt_item].boe_detail

        # add taxes
        target.append(
            "taxes",
            {
                "expense_account": source.customs_expense_account,
                "description": "Customs Duty",
                "amount": total_customs_duty,
            },
        )

        if total_customs_duty != source.total_customs_duty:
            frappe.msgprint(
                _(
                    "Could not find purchase receipts for all items. Please check"
                    " manually."
                )
            )

        update_landed_cost_voucher_for_gst_expense(source, target)

    doc = get_mapped_doc(
        "Bill of Entry",
        source_name,
        {
            "Bill of Entry": {
                "doctype": "Landed Cost Voucher",
            },
        },
        target_doc,
        postprocess=set_missing_values,
    )

    return doc


def get_items_for_landed_cost_voucher(boe):
    """
    For creating landed cost voucher, it needs to be linked with transaction where stock was updated.
    This function will return items based on following conditions:
        1. Where stock was updated in Purchase Invoice
        2. Where stock was updated in Purchase Receipt
            a. Purchase Invoice was created from Purchase Receipt
            b. Purchase Receipt was created from Purchase Invoice

    Also, it will apportion customs duty for PI items.

    NOTE: Assuming business has consistent practice of creating PR and PI
    """
    pi = frappe.get_doc("Purchase Invoice", boe.purchase_invoice)
    item_customs_map = {item.pi_detail: item.customs_duty for item in boe.items}
    item_name_map = {item.pi_detail: item.name for item in boe.items}

    def _item_dict(items):
        return frappe._dict({item.name: item for item in items})

    # No PR
    if pi.update_stock:
        pi_items = [pi_item.as_dict() for pi_item in pi.items]
        for pi_item in pi_items:
            pi_item.customs_duty = item_customs_map.get(pi_item.name)
            pi_item.boe_detail = item_name_map.get(pi_item.name)

        return _item_dict(pi_items)

    # Creating PI from PR
    if pi.items[0].purchase_receipt:
        pr_pi_map = {pi_item.pr_detail: pi_item.name for pi_item in pi.items}
        pr_items = frappe.get_all(
            "Purchase Receipt Item",
            fields="*",
            filters={"name": ["in", pr_pi_map.keys()], "docstatus": 1},
        )

        for pr_item in pr_items:
            pr_item.customs_duty = item_customs_map.get(pr_pi_map.get(pr_item.name))
            pr_item.boe_detail = item_name_map.get(pr_pi_map.get(pr_item.name))

        return _item_dict(pr_items)

    # Creating PR from PI (Qty split possible in PR)
    pr_items = frappe.get_all(
        "Purchase Receipt Item",
        fields="*",
        filters={"purchase_invoice": pi.name, "docstatus": 1},
    )

    item_qty_map = {item.name: item.qty for item in pi.items}

    for pr_item in pr_items:
        customs_duty_for_item = item_customs_map.get(pr_item.purchase_invoice_item)
        total_qty = item_qty_map.get(pr_item.purchase_invoice_item)
        pr_item.customs_duty = customs_duty_for_item * pr_item.qty / total_qty
        pr_item.boe_detail = item_name_map.get(pr_item.purchase_invoice_item)

    return _item_dict(pr_items)<|MERGE_RESOLUTION|>--- conflicted
+++ resolved
@@ -306,7 +306,6 @@
                     ).format(tax.idx),
                     title=_("Invalid Charge Type"),
                 )
-<<<<<<< HEAD
 
             # validating total tax
             total_tax = 0
@@ -314,15 +313,6 @@
                 tax.account_head == input_accounts.cess_non_advol_account
             )
 
-=======
-
-            # validating total tax
-            total_tax = 0
-            is_non_cess_advol = (
-                tax.account_head == input_accounts.cess_non_advol_account
-            )
-
->>>>>>> 0c9f3976
             for item, rate in item_wise_tax_rates.items():
                 multiplier = (
                     item_qty_map.get(item, 0)
