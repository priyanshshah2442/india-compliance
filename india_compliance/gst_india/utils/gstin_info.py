--- conflicted
+++ resolved
@@ -1,8 +1,5 @@
-<<<<<<< HEAD
-=======
 from string import whitespace
 
->>>>>>> ff0193ea
 import frappe
 from frappe import _
 
