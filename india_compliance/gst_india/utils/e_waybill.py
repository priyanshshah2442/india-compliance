--- conflicted
+++ resolved
@@ -53,15 +53,9 @@
 
 
 @frappe.whitelist()
-<<<<<<< HEAD
-def generate_e_waybill(*, docname, values=None):
-    doc = load_doc("Sales Invoice", docname, "submit")
-    doc.check_permission("write")
-
-=======
 def generate_e_waybill(*, doctype, docname, values=None):
     doc = load_doc(doctype, docname, "submit")
->>>>>>> 2f0733b4
+    doc.check_permission("write")
     if values:
         update_transaction(doc, frappe.parse_json(values))
 
@@ -131,16 +125,12 @@
 
 
 @frappe.whitelist()
-<<<<<<< HEAD
-def cancel_e_waybill(*, docname, values):
-    doc = load_doc("Sales Invoice", docname, "cancel")
+def cancel_e_waybill(*, doctype, docname, values):
+    doc = load_doc(doctype, docname, "cancel")
+
     for permtype in ("write", "cancel"):
         doc.check_permission(permtype)
 
-=======
-def cancel_e_waybill(*, doctype, docname, values):
-    doc = load_doc(doctype, docname, "cancel")
->>>>>>> 2f0733b4
     values = frappe.parse_json(values)
     _cancel_e_waybill(doc, values)
 
@@ -174,15 +164,10 @@
 
 
 @frappe.whitelist()
-<<<<<<< HEAD
-def update_vehicle_info(*, docname, values):
-    doc = load_doc("Sales Invoice", docname, "submit")
-    doc.check_permission("write")
-
-=======
 def update_vehicle_info(*, doctype, docname, values):
     doc = load_doc(doctype, docname, "submit")
->>>>>>> 2f0733b4
+    doc.check_permission("write")
+
     doc.db_set(
         {
             "vehicle_no": values.vehicle_no.replace(" ", ""),
@@ -234,16 +219,12 @@
 
 
 @frappe.whitelist()
-<<<<<<< HEAD
-def update_transporter(*, docname, values):
-    doc = load_doc("Sales Invoice", docname, "submit")
+def update_transporter(*, doctype, docname, values):
+    doc = load_doc(doctype, docname, "submit")
+
     for permtype in ("read", "write"):
         doc.check_permission(permtype)
 
-=======
-def update_transporter(*, doctype, docname, values):
-    doc = load_doc(doctype, docname, "submit")
->>>>>>> 2f0733b4
     values = frappe.parse_json(values)
     data = EWaybillData(doc).get_update_transporter_data(values)
     EWaybillAPI(doc.company_gstin).update_transporter(data)
@@ -296,15 +277,11 @@
 
 
 @frappe.whitelist()
-<<<<<<< HEAD
-def fetch_e_waybill_data(*, docname, attach=False):
-    doc = load_doc("Sales Invoice", docname, "write" if attach else "print")
+def fetch_e_waybill_data(*, doctype, docname, attach=False):
+    doc = load_doc(doctype, docname, "write" if attach else "print")
+
     for permtype in ("read", "write", "print"):
         doc.check_permission(permtype)
-=======
-def fetch_e_waybill_data(*, doctype, docname, attach=False):
-    doc = load_doc(doctype, docname, "write" if attach else "print")
->>>>>>> 2f0733b4
 
     log = frappe.get_doc("e-Waybill Log", doc.ewaybill)
     if not log.is_latest_data:
