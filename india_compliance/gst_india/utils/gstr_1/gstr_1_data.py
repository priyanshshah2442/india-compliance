--- conflicted
+++ resolved
@@ -17,94 +17,6 @@
 
 B2C_LIMIT = 2_50_000
 
-<<<<<<< HEAD
-# TODO: Enum for Invoice Type
-
-
-class GSTR1_Categories(Enum):
-    """
-    Overview Page of GSTR-1
-    """
-
-    # Invoice Items Bifurcation
-    B2B = "B2B, SEZ, DE"
-    B2CL = "B2C (Large)"
-    EXP = "Exports"
-    B2CS = "B2C (Others)"
-    NIL_EXEMPT = "Nil-Rated, Exempted, Non-GST"
-    CDNR = "Credit/Debit Notes (Registered)"
-    CDNUR = "Credit/Debit Notes (Unregistered)"
-    # Other Categories
-    AT = "Advances Received"
-    TXP = "Advances Adjusted"
-    DOC_ISSUE = "Document Issued"
-    HSN = "HSN Summary"
-
-
-# TODO: Move to GSTR1_Categories and Suncategories
-class SUPECOM(Enum):
-    US_9_5 = "Liable to pay tax u/s 9(5)"
-    US_52 = "Liable to collect tax u/s 52(TCS)"
-
-
-class GSTR1_SubCategories(Enum):
-    """
-    Summary Page of GSTR-1
-    """
-
-    # Invoice Items Bifurcation
-    B2B_REGULAR = "B2B Regular"  # Regular B2B
-    B2B_REVERSE_CHARGE = "B2B Reverse Charge"  # Regular B2B
-    SEZWP = "SEZWP"  # SEZ supplies with payment
-    SEZWOP = "SEZWOP"  # SEZ supplies without payment
-    DE = "Deemed Exports"  # Deemed Exp
-    B2CL = "B2C (Large)"  # NA
-    EXPWP = "EXPWP"  # WPAY
-    EXPWOP = "EXPWOP"  # WOPAY
-    B2CS = "B2C (Others)"  # NA
-    NIL_RATED = "Nil-Rated"  # Inter vs Intra & Regis vs UnRegis
-    EXEMPTED = "Exempted"  # Inter vs Intra & Regis vs UnRegis
-    NON_GST = "Non-GST"  # Inter vs Intra & Regis vs UnRegis
-    CDNR = "CDNR"  # Like B2B
-    CDNUR = "CDNUR"  # B2CL vs EXPWP vs EXPWOP
-    # Other Sub-Categories
-    # AT = "Advances Received"
-    # TXP = "Advances Adjusted"
-    # HSN = "HSN Summary"
-    # DOC_ISSUE = "Document Issued"
-
-
-CATEGORY_SUB_CATEGORY_MAPPING = {
-    GSTR1_Categories.B2B: (
-        GSTR1_SubCategories.B2B_REGULAR,
-        GSTR1_SubCategories.B2B_REVERSE_CHARGE,
-        GSTR1_SubCategories.SEZWP,
-        GSTR1_SubCategories.SEZWOP,
-        GSTR1_SubCategories.DE,
-    ),
-    GSTR1_Categories.B2CL: (GSTR1_SubCategories.B2CL,),
-    GSTR1_Categories.EXP: (GSTR1_SubCategories.EXPWP, GSTR1_SubCategories.EXPWOP),
-    GSTR1_Categories.B2CS: (GSTR1_SubCategories.B2CS,),
-    GSTR1_Categories.NIL_EXEMPT: (
-        GSTR1_SubCategories.NIL_RATED,
-        GSTR1_SubCategories.EXEMPTED,
-        GSTR1_SubCategories.NON_GST,
-    ),
-    GSTR1_Categories.CDNR: (GSTR1_SubCategories.CDNR,),
-    GSTR1_Categories.CDNUR: (GSTR1_SubCategories.CDNUR,),
-}
-
-SUB_CATEGORIES_DESCRIPTION = {
-    GSTR1_SubCategories.SEZWP: "SEZ with payment",
-    GSTR1_SubCategories.SEZWOP: "SEZ without payment",
-    GSTR1_SubCategories.EXPWP: "Exports with payment",
-    GSTR1_SubCategories.EXPWOP: "Exports without payment",
-    GSTR1_SubCategories.CDNR: "Credit/Debit Notes (Registered)",
-    GSTR1_SubCategories.CDNUR: "Credit/Debit Notes (Unregistered)",
-}
-
-=======
->>>>>>> 42b3e57c
 CATEGORY_CONDITIONS = {
     GSTR1_Category.B2B.value: {
         "category": "is_b2b_invoice",
