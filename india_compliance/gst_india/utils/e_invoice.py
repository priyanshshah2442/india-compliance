import jwt

import frappe
from frappe import _
from frappe.utils import (
    add_to_date,
    cstr,
    format_date,
    get_datetime,
    getdate,
    random_string,
)

from india_compliance.gst_india.api_classes.e_invoice import EInvoiceAPI
from india_compliance.gst_india.constants import EXPORT_TYPES, GST_CATEGORIES
from india_compliance.gst_india.constants.e_invoice import CANCEL_REASON_CODES
from india_compliance.gst_india.utils import (
    load_doc,
    parse_datetime,
    send_updated_doc,
    update_onload,
)
from india_compliance.gst_india.utils.e_waybill import (
    _cancel_e_waybill,
    log_and_process_e_waybill_generation,
)
from india_compliance.gst_india.utils.invoice_data import (
    GSTInvoiceData,
    validate_non_gst_items,
)


@frappe.whitelist()
<<<<<<< HEAD
def validate_eligibility(doc):
    if not frappe.has_permission("E Invoice Settings", ptype="read"):
        raise frappe.PermissionError()

    if isinstance(doc, str):
        doc = json.loads(doc)

    invalid_doctype = doc.get("doctype") != "Sales Invoice"
    if invalid_doctype:
        return False

    einvoicing_enabled = cint(
        frappe.db.get_single_value("E Invoice Settings", "enable")
    )
    if not einvoicing_enabled:
        return False

    einvoicing_eligible_from = (
        frappe.db.get_single_value("E Invoice Settings", "applicable_from")
        or "2021-04-01"
    )
    if getdate(doc.get("posting_date")) < getdate(einvoicing_eligible_from):
        return False

    invalid_company = not frappe.db.get_value(
        "E Invoice User", {"company": doc.get("company")}
    )
    invalid_supply_type = doc.get("gst_category") not in [
        "Registered Regular",
        "SEZ",
        "Overseas",
        "Deemed Export",
    ]
    company_transaction = doc.get("billing_address_gstin") == doc.get("company_gstin")

    # if export invoice, then taxes can be empty
    # invoice can only be ineligible if no taxes applied and is not an export invoice
    no_taxes_applied = (
        not doc.get("taxes") and not doc.get("gst_category") == "Overseas"
    )
    has_non_gst_item = any(d for d in doc.get("items", []) if d.get("is_non_gst"))

    if (
        invalid_company
        or invalid_supply_type
        or company_transaction
        or no_taxes_applied
        or has_non_gst_item
    ):
        return False

    return True


def validate_einvoice_fields(doc):
    invoice_eligible = validate_eligibility(doc)

    if not invoice_eligible:
        return

    if doc.docstatus == 0 and doc._action == "save":
        if doc.irn:
            frappe.throw(
                _("You cannot edit the invoice after generating IRN"),
                title=_("Edit Not Allowed"),
            )
        if len(doc.name) > 16:
            raise_document_name_too_long_error()

        doc.einvoice_status = "Pending"

    elif doc.docstatus == 1 and doc._action == "submit" and not doc.irn:
        frappe.throw(
            _("You must generate IRN before submitting the document."),
            title=_("Missing IRN"),
        )

    elif (
        doc.irn
        and doc.docstatus == 2
        and doc._action == "cancel"
        and not doc.irn_cancelled
    ):
        frappe.throw(
            _("You must cancel IRN before cancelling the document."),
            title=_("Cancel Not Allowed"),
        )


def raise_document_name_too_long_error():
    title = _("Document ID Too Long")
    msg = _(
        "As you have E-Invoicing enabled, to be able to generate IRN for this invoice"
    )
    msg += ", "
    msg += _("document id {} exceed 16 letters.").format(bold(_("should not")))
    msg += "<br><br>"
    msg += _(
        "You must {} your {} in order to have document id of {} length 16."
    ).format(bold(_("modify")), bold(_("naming series")), bold(_("maximum")))
    msg += _("Please account for ammended documents too.")
    frappe.throw(msg, title=title)


def get_transaction_details(invoice):
    supply_type = ""
    if invoice.gst_category == "Registered Regular":
        supply_type = "B2B"
    elif invoice.gst_category == "SEZ":
        supply_type = "SEZWOP"
    elif invoice.gst_category == "Overseas":
        supply_type = "EXPWOP"
    elif invoice.gst_category == "Deemed Export":
        supply_type = "DEXP"

    if not supply_type:
        rr, sez, overseas, export = (
            bold("Registered Regular"),
            bold("SEZ"),
            bold("Overseas"),
            bold("Deemed Export"),
        )
        frappe.throw(
            _("GST category should be one of {}, {}, {}, {}").format(
                rr, sez, overseas, export
            ),
            title=_("Invalid Supply Type"),
        )
=======
def generate_e_invoice(docname, throw=True):
    doc = load_doc("Sales Invoice", docname, "submit")
    try:
        data = EInvoiceData(doc).get_data()
        api = EInvoiceAPI(doc.company_gstin)
        result = api.generate_irn(data)
>>>>>>> 48f2bfbb

        # Handle Duplicate IRN
        if result.InfCd == "DUPIRN":
            result = api.get_e_invoice_by_irn(result.Desc.get("Irn"))

    except frappe.ValidationError as e:
        if throw:
            raise e

        frappe.clear_last_message()
        frappe.msgprint(
            _(
                "e-Invoice auto-generation failed with error:<br>{0}<br><br>"
                "Please rectify this issue and generate e-Invoice manually."
            ).format(str(e)),
            _("Warning"),
            indicator="yellow",
        )
        return

    doc.db_set(
        {
            "irn": result.Irn,
            "einvoice_status": "Generated",
        }
    )

<<<<<<< HEAD

def validate_address_fields(address, skip_gstin_validation):
    if (
        (not address.gstin and not skip_gstin_validation)
        or not address.city
        or not address.pincode
        or not address.address_title
        or not address.address_line1
        or not address.gst_state_number
    ):

        frappe.throw(
            msg=_(
                "Address Lines, City, Pincode, GSTIN are mandatory for address {}."
                " Please set them and try again."
            ).format(address.name),
            title=_("Missing Address Fields"),
        )

    if address.address_line2 and len(address.address_line2) < 2:
        # to prevent "The field Address 2 must be a string with a minimum length of 3 and a maximum length of 100"
        address.address_line2 = ""


def get_party_details(address_name, skip_gstin_validation=False):
    addr = frappe.get_doc("Address", address_name)

    validate_address_fields(addr, skip_gstin_validation)

    if addr.gst_state_number == 97:
        # according to einvoice standard
        addr.pincode = 999999

    party_address_details = frappe._dict(
        dict(
            legal_name=sanitize_for_json(addr.address_title),
            location=sanitize_for_json(addr.city),
            pincode=addr.pincode,
            gstin=addr.gstin,
            state_code=addr.gst_state_number,
            address_line1=sanitize_for_json(addr.address_line1),
            address_line2=sanitize_for_json(addr.address_line2),
        )
=======
    decoded_invoice = frappe.parse_json(
        jwt.decode(result.SignedInvoice, options={"verify_signature": False})["data"]
>>>>>>> 48f2bfbb
    )

    log_e_invoice(
        doc,
        {
            "irn": doc.irn,
            "sales_invoice": docname,
            "acknowledgement_number": result.AckNo,
            "acknowledged_on": parse_datetime(result.AckDt),
            "signed_invoice": result.SignedInvoice,
            "signed_qr_code": result.SignedQRCode,
            "invoice_data": frappe.as_json(decoded_invoice, indent=4),
        },
    )

<<<<<<< HEAD
    if not address_title or not address_line1 or not city:
        frappe.throw(
            msg=_(
                "Address lines and city is mandatory for address {}. Please set them"
                " and try again."
            ).format(get_link_to_form("Address", address_name)),
            title=_("Missing Address Fields"),
        )
=======
    if result.EwbNo:
        log_and_process_e_waybill_generation(doc, result)
>>>>>>> 48f2bfbb

    frappe.msgprint(
        _("e-Invoice generated successfully"),
        indicator="green",
        alert=True,
    )

    return send_updated_doc(doc)


@frappe.whitelist()
def cancel_e_invoice(docname, values):
    doc = load_doc("Sales Invoice", docname, "cancel")
    values = frappe.parse_json(values)
    validate_if_e_invoice_can_be_cancelled(doc)

    if doc.ewaybill:
        _cancel_e_waybill(doc, values)

    data = {
        "Irn": doc.irn,
        "Cnlrsn": CANCEL_REASON_CODES[values.reason],
        "Cnlrem": values.remark if values.remark else values.reason,
    }

    result = EInvoiceAPI(doc.company_gstin).cancel_irn(data)
    doc.db_set({"einvoice_status": "Cancelled", "irn": ""})

    log_e_invoice(
        doc,
        {
            "name": result.Irn,
            "is_cancelled": 1,
            "cancel_reason_code": values.reason,
            "cancel_remark": values.remark,
            "cancelled_on": parse_datetime(result.CancelDate),
        },
    )

    frappe.msgprint(
        _("e-Invoice cancelled successfully"),
        indicator="green",
        alert=True,
    )

    return send_updated_doc(doc)


<<<<<<< HEAD
def get_eway_bill_details(invoice):
    if invoice.is_return:
        frappe.throw(
            _(
                "e-Waybill cannot be generated for Credit Notes & Debit Notes. Please"
                " clear fields in the Transporter Section of the invoice."
            ),
            title=_("Invalid Fields"),
        )

    mode_of_transport = {"": "", "Road": "1", "Air": "2", "Rail": "3", "Ship": "4"}
    vehicle_type = {"Regular": "R", "Over Dimensional Cargo (ODC)": "O"}

    return frappe._dict(
        dict(
            gstin=invoice.gst_transporter_id,
            name=invoice.transporter_name,
            mode_of_transport=mode_of_transport[invoice.mode_of_transport],
            distance=invoice.distance or 0,
            document_name=invoice.lr_no,
            document_date=format_date(invoice.lr_date, "dd/mm/yyyy"),
            vehicle_no=invoice.vehicle_no,
            vehicle_type=vehicle_type[invoice.gst_vehicle_type],
        )
=======
def log_e_invoice(doc, log_data):
    frappe.enqueue(
        _log_e_invoice,
        queue="short",
        at_front=True,
        log_data=log_data,
>>>>>>> 48f2bfbb
    )

    update_onload(doc, "e_invoice_info", log_data)

<<<<<<< HEAD
def validate_mandatory_fields(invoice):
    if not invoice.company_address:
        frappe.throw(
            _(
                "Company Address is mandatory to fetch company GSTIN details. Please"
                " set Company Address and try again."
            ),
            title=_("Missing Fields"),
        )
    if not invoice.customer_address:
        frappe.throw(
            _(
                "Customer Address is mandatory to fetch customer GSTIN details. Please"
                " set Company Address and try again."
            ),
            title=_("Missing Fields"),
        )
    if not frappe.db.get_value("Address", invoice.company_address, "gstin"):
        frappe.throw(
            _(
                "GSTIN is mandatory to fetch company GSTIN details. Please enter GSTIN"
                " in selected company address."
            ),
            title=_("Missing Fields"),
        )
    if invoice.gst_category != "Overseas" and not frappe.db.get_value(
        "Address", invoice.customer_address, "gstin"
    ):
        frappe.throw(
            _(
                "GSTIN is mandatory to fetch customer GSTIN details. Please enter GSTIN"
                " in selected customer address."
            ),
            title=_("Missing Fields"),
        )
=======
>>>>>>> 48f2bfbb

def _log_e_invoice(log_data):
    #  fallback to IRN to avoid duplicate entry error
    log_name = log_data.pop("name", log_data.get("irn"))
    try:
        log = frappe.get_doc("e-Invoice Log", log_name)
    except frappe.DoesNotExistError:
        log = frappe.new_doc("e-Invoice Log")
        frappe.clear_last_message()

    log.update(log_data)
    log.save(ignore_permissions=True)


<<<<<<< HEAD
        if (
            abs(flt(item["AssAmt"]) * flt(item["GstRt"]) / 100)
            - (flt(item["CgstAmt"]) + flt(item["SgstAmt"]) + flt(item["IgstAmt"]))
            > 1
        ):
            frappe.throw(
                _(
                    "Row #{}: GST rate is invalid. Please remove tax rows with zero tax"
                    " amount from taxes table."
                ).format(item.idx)
            )

    if abs(flt(value_details["AssVal"]) - total_item_ass_value) > 1:
        frappe.throw(
            _(
                "Total Taxable Value of the items is not equal to the Invoice Net"
                " Total. Please check item taxes / discounts for any correction."
            )
        )

    if (
        abs(
            flt(value_details["CgstVal"])
            + flt(value_details["SgstVal"])
            - total_item_cgst_value
            - total_item_sgst_value
        )
        > 1
    ):
        frappe.throw(
            _(
                "CGST + SGST value of the items is not equal to total CGST + SGST"
                " value. Please review taxes for any correction."
            )
        )

    if abs(flt(value_details["IgstVal"]) - total_item_igst_value) > 1:
        frappe.throw(
            _(
                "IGST value of all items is not equal to total IGST value. Please"
                " review taxes for any correction."
            )
        )

    if (
        abs(
            flt(value_details["TotInvVal"])
            + flt(value_details["Discount"])
            - flt(value_details["OthChrg"])
            - flt(value_details["RndOffAmt"])
            - total_item_value
        )
        > 1
    ):
        frappe.throw(
            _(
                "Total Value of the items is not equal to the Invoice Grand Total."
                " Please check item taxes / discounts for any correction."
            )
        )
=======
def validate_e_invoice_applicability(doc, gst_settings=None, throw=True):
    def _throw(error):
        if throw:
            frappe.throw(error)

    if not validate_non_gst_items(doc, throw=throw):
        return

    if doc.gst_category == "Unregistered":
        return _throw(
            _("e-Invoice is not applicable for invoices with Unregistered Customers")
        )

    if not gst_settings:
        gst_settings = frappe.get_cached_doc("GST Settings")

    if not gst_settings.enable_api:
        return _throw(_("Enable API in GST Settings to generate e-Invoice"))
>>>>>>> 48f2bfbb

    if not gst_settings.enable_e_invoice:
        return _throw(_("Please enable e-Invoicing in GST Settings first"))

    if getdate(gst_settings.e_invoice_applicable_from) > getdate(doc.posting_date):
        return _throw(
            _(
<<<<<<< HEAD
                "Total Item Value + Taxes - Discount is not equal to the Invoice Grand"
                " Total. Please check taxes / discounts for any correction."
            )
=======
                "e-Invoice is not applicable for invoices before {0} as per your"
                " GST Settings"
            ).format(frappe.bold(format_date(gst_settings.e_invoice_applicable_from)))
>>>>>>> 48f2bfbb
        )

    return True


def validate_if_e_invoice_can_be_cancelled(doc):
    if not doc.irn:
        frappe.throw(_("IRN not found"), title=_("Error Cancelling e-Invoice"))

    # this works because we do run_onload in load_doc above
    acknowledged_on = doc.get_onload().get("e_invoice_info", {}).get("acknowledged_on")

    if (
        not acknowledged_on
        or add_to_date(get_datetime(acknowledged_on), days=1, as_datetime=True)
        < get_datetime()
    ):
<<<<<<< HEAD
        if invoice.gst_category == "Overseas":
            shipping_details = get_overseas_address_details(
                invoice.shipping_address_name
            )
        else:
            shipping_details = get_party_details(
                invoice.shipping_address_name, skip_gstin_validation=True
            )

    dispatch_details = frappe._dict({})
    if invoice.dispatch_address_name:
        dispatch_details = get_party_details(
            invoice.dispatch_address_name, skip_gstin_validation=True
        )

    if invoice.is_pos and invoice.base_paid_amount:
        payment_details = get_payment_details(invoice)

    if invoice.is_return and invoice.return_against:
        prev_doc_details = get_return_doc_reference(invoice)

    if invoice.transporter and not invoice.is_return:
        eway_bill_details = get_eway_bill_details(invoice)

    # not yet implemented
    period_details = export_details = frappe._dict({})

    einvoice = schema.format(
        transaction_details=transaction_details,
        doc_details=doc_details,
        dispatch_details=dispatch_details,
        seller_details=seller_details,
        buyer_details=buyer_details,
        shipping_details=shipping_details,
        item_list=item_list,
        invoice_value_details=invoice_value_details,
        payment_details=payment_details,
        period_details=period_details,
        prev_doc_details=prev_doc_details,
        export_details=export_details,
        eway_bill_details=eway_bill_details,
    )

    try:
        einvoice = safe_json_load(einvoice)
        einvoice = santize_einvoice_fields(einvoice)
    except Exception:
        show_link_to_error_log(invoice, einvoice)

    try:
        validate_totals(einvoice)
    except Exception:
        log_error(einvoice)
        raise

    return einvoice


def show_link_to_error_log(invoice, einvoice):
    err_log = log_error(einvoice)
    link_to_error_log = get_link_to_form("Error Log", err_log.name, "Error Log")
    frappe.throw(
        _(
            "An error occurred while creating e-Invoice for {}. Please check {} for"
            " more information."
        ).format(invoice.name, link_to_error_log),
        title=_("e-Invoice Creation Failed"),
    )


def log_error(data=None):
    if isinstance(data, str):
        data = json.loads(data)

    seperator = "--" * 50
    err_tb = traceback.format_exc()
    err_msg = str(sys.exc_info()[1])
    data = json.dumps(data, indent=4)

    message = "\n".join(
        ["Error", err_msg, seperator, "Data:", data, seperator, "Exception:", err_tb]
    )
    return frappe.log_error(title=_("e-Invoice Request Failed"), message=message)


def santize_einvoice_fields(einvoice):
    int_fields = ["Pin", "Distance", "CrDay"]
    float_fields = [
        "Qty",
        "FreeQty",
        "UnitPrice",
        "TotAmt",
        "Discount",
        "PreTaxVal",
        "AssAmt",
        "GstRt",
        "IgstAmt",
        "CgstAmt",
        "SgstAmt",
        "CesRt",
        "CesAmt",
        "CesNonAdvlAmt",
        "StateCesRt",
        "StateCesAmt",
        "StateCesNonAdvlAmt",
        "OthChrg",
        "TotItemVal",
        "AssVal",
        "CgstVal",
        "SgstVal",
        "IgstVal",
        "CesVal",
        "StCesVal",
        "Discount",
        "OthChrg",
        "RndOffAmt",
        "TotInvVal",
        "TotInvValFc",
        "PaidAmt",
        "PaymtDue",
        "ExpDuty",
    ]
    copy = einvoice.copy()
    for key, value in copy.items():
        if isinstance(value, list):
            for idx, d in enumerate(value):
                santized_dict = santize_einvoice_fields(d)
                if santized_dict:
                    einvoice[key][idx] = santized_dict
                else:
                    einvoice[key].pop(idx)

            if not einvoice[key]:
                einvoice.pop(key, None)

        elif isinstance(value, dict):
            santized_dict = santize_einvoice_fields(value)
            if santized_dict:
                einvoice[key] = santized_dict
            else:
                einvoice.pop(key, None)

        elif not value or value == "None":
            einvoice.pop(key, None)

        elif key in float_fields:
            einvoice[key] = flt(value, 2)

        elif key in int_fields:
            einvoice[key] = cint(value)

    return einvoice


def safe_json_load(json_string):
    try:
        return json.loads(json_string)
    except json.JSONDecodeError as e:
        # print a snippet of 40 characters around the location where error occured
        pos = e.pos
        start, end = max(0, pos - 20), min(len(json_string) - 1, pos + 20)
        snippet = json_string[start:end]
        frappe.throw(
            _(
                "Error in input data. Please check for any special characters near"
                " following input: <br> {}"
            ).format(snippet)
        )


class RequestFailed(Exception):
    pass


class CancellationNotAllowed(Exception):
    pass


class GSPConnector:
    def __init__(self, doctype=None, docname=None):
        self.doctype = doctype
        self.docname = docname

        self.set_invoice()
        self.set_credentials()

        # authenticate url is same for sandbox & live
        self.authenticate_url = (
            "https://gsp.adaequare.com/gsp/authenticate?grant_type=token"
        )
        self.base_url = (
            "https://gsp.adaequare.com"
            if not self.e_invoice_settings.sandbox_mode
            else "https://gsp.adaequare.com/test"
        )

        self.cancel_irn_url = self.base_url + "/enriched/ei/api/invoice/cancel"
        self.irn_details_url = self.base_url + "/enriched/ei/api/invoice/irn"
        self.generate_irn_url = self.base_url + "/enriched/ei/api/invoice"
        self.gstin_details_url = self.base_url + "/enriched/ei/api/master/gstin"
        self.cancel_ewaybill_url = self.base_url + "/enriched/ewb/ewayapi?action=CANEWB"
        self.generate_ewaybill_url = self.base_url + "/enriched/ei/api/ewaybill"

    def set_invoice(self):
        self.invoice = None
        if self.doctype and self.docname:
            self.invoice = frappe.get_cached_doc(self.doctype, self.docname)

    def set_credentials(self):
        self.e_invoice_settings = frappe.get_cached_doc("E Invoice Settings")

        if not self.e_invoice_settings.enable:
            frappe.throw(
                _(
                    "E-Invoicing is disabled. Please enable it from {} to generate"
                    " e-Invoices."
                ).format(get_link_to_form("E Invoice Settings", "E Invoice Settings"))
            )

        if self.invoice:
            gstin = self.get_seller_gstin()
            credentials_for_gstin = [
                d for d in self.e_invoice_settings.credentials if d.gstin == gstin
            ]
            if credentials_for_gstin:
                self.credentials = credentials_for_gstin[0]
            else:
                frappe.throw(
                    _(
                        "Cannot find e-invoicing credentials for selected Company"
                        " GSTIN. Please check e-Invoice Settings"
                    )
                )
        else:
            self.credentials = (
                self.e_invoice_settings.credentials[0]
                if self.e_invoice_settings.credentials
                else None
            )

    def get_seller_gstin(self):
        gstin = frappe.db.get_value("Address", self.invoice.company_address, "gstin")
        if not gstin:
            frappe.throw(
                _(
                    "Cannot retrieve Company GSTIN. Please select company address with"
                    " valid GSTIN."
                )
            )
        return gstin

    def get_auth_token(self):
        if (
            time_diff_in_seconds(self.e_invoice_settings.token_expiry, now_datetime())
            < 150.0
        ):
            self.fetch_auth_token()

        return self.e_invoice_settings.auth_token
=======
        frappe.throw(
            _("e-Invoice can only be cancelled upto 24 hours after it is generated")
        )


class EInvoiceData(GSTInvoiceData):
    def get_data(self):
        self.validate_invoice()
        self.get_invoice_details()
        self.get_item_list()
        self.get_transporter_details()
        self.get_party_address_details()
        return self.sanitize_data(self.get_invoice_data())
>>>>>>> 48f2bfbb

    def validate_invoice(self):
        super().validate_invoice()
        validate_e_invoice_applicability(self.doc, self.settings)

    def update_item_details(self, item_details, item):
        item_details.update(
            {
                "discount_amount": 0,
                "serial_no": "",
                "is_service_item": "Y" if item.gst_hsn_code.startswith("99") else "N",
                "unit_rate": (
                    abs(self.rounded(item.taxable_value / item.qty, 3))
                    if item.qty
                    else abs(self.rounded(item.taxable_value, 3))
                ),
                "barcode": item.barcode,
            }
        )

        if item.batch_no:
            batch_expiry_date = frappe.db.get_value(
                "Batch", item.batch_no, "expiry_date"
            )
<<<<<<< HEAD
            self.e_invoice_settings.save(ignore_permissions=True)
            self.e_invoice_settings.reload()

        except Exception:
            log_error(res)
            self.raise_error(True)

    def get_headers(self):
        return {
            "content-type": "application/json",
            "user_name": self.credentials.username,
            "password": self.credentials.get_password(),
            "gstin": self.credentials.gstin,
            "authorization": self.get_auth_token(),
            "requestid": str(base64.b64encode(os.urandom(18))),
        }

    def fetch_gstin_details(self, gstin):
        headers = self.get_headers()

        try:
            params = "?gstin={gstin}".format(gstin=gstin)
            res = self.make_request("get", self.gstin_details_url + params, headers)
            if res.get("success"):
                return res.get("result")
            else:
                log_error(res)
                raise RequestFailed

        except RequestFailed:
            self.raise_error()

        except Exception:
            log_error()
            self.raise_error(True)

    @staticmethod
    def get_gstin_details(gstin):
        """fetch and cache GSTIN details"""
        if not hasattr(frappe.local, "gstin_cache"):
            frappe.local.gstin_cache = {}

        key = gstin
        gsp_connector = GSPConnector()
        details = gsp_connector.fetch_gstin_details(gstin)

        frappe.local.gstin_cache[key] = details
        frappe.cache().hset("gstin_cache", key, details)
        return details

    def generate_irn(self):
        data = {}
        try:
            headers = self.get_headers()
            einvoice = make_einvoice(self.invoice)
            data = json.dumps(einvoice, indent=4)
            res = self.make_request("post", self.generate_irn_url, headers, data)

            if res.get("success"):
                self.set_einvoice_data(res.get("result"))

            elif "2150" in res.get("message"):
                # IRN already generated but not updated in invoice
                # Extract the IRN from the response description and fetch irn details
                irn = res.get("result")[0].get("Desc").get("Irn")
                irn_details = self.get_irn_details(irn)
                if irn_details:
                    self.set_einvoice_data(irn_details)
                else:
                    raise RequestFailed(
                        "IRN has already been generated for the invoice but cannot"
                        " fetch details for the it. 						Contact ERPNext support to"
                        " resolve the issue."
                    )

            else:
                raise RequestFailed

        except RequestFailed:
            errors = self.sanitize_error_message(res.get("message"))
            self.set_failed_status(errors=errors)
            self.raise_error(errors=errors)

        except Exception as e:
            self.set_failed_status(errors=str(e))
            log_error(data)
            self.raise_error(True)

    @staticmethod
    def bulk_generate_irn(invoices):
        gsp_connector = GSPConnector()
        gsp_connector.doctype = "Sales Invoice"

        failed = []

        for invoice in invoices:
            try:
                gsp_connector.docname = invoice
                gsp_connector.set_invoice()
                gsp_connector.set_credentials()
                gsp_connector.generate_irn()

            except Exception as e:
                failed.append({"docname": invoice, "message": str(e)})

        return failed

    def get_irn_details(self, irn):
        headers = self.get_headers()

        try:
            params = "?irn={irn}".format(irn=irn)
            res = self.make_request("get", self.irn_details_url + params, headers)
            if res.get("success"):
                return res.get("result")
            else:
                raise RequestFailed

        except RequestFailed:
            errors = self.sanitize_error_message(res.get("message"))
            self.raise_error(errors=errors)

        except Exception:
            log_error()
            self.raise_error(True)

    def cancel_irn(self, irn, reason, remark):
        data, res = {}, {}
        try:
            # validate cancellation
            if time_diff_in_hours(now_datetime(), self.invoice.ack_date) > 24:
                frappe.throw(
                    _(
                        "e-Invoice cannot be cancelled after 24 hours of IRN"
                        " generation."
=======
            item_details.update(
                {
                    "batch_number": item.batch_no,
                    "batch_expiry_date": format_date(
                        batch_expiry_date, self.DATE_FORMAT
>>>>>>> 48f2bfbb
                    ),
                }
            )

    def update_invoice_details(self):
        super().update_invoice_details()

        self.invoice_details.update(
            {
                "tax_scheme": "GST",
                "supply_type": self.get_supply_type(),
                "reverse_charge": self.doc.reverse_charge,
                "invoice_type": "CRN" if self.doc.is_return else "INV",
                "ecommerce_gstin": self.doc.ecommerce_gstin,
                "place_of_supply": self.doc.place_of_supply.split("-")[0],
            }
        )

        # Credit Note Details
        if self.doc.is_return and (return_against := self.doc.return_against):
            self.invoice_details.update(
                {
                    "original_invoice_number": return_against,
                    "original_invoice_date": format_date(
                        frappe.db.get_value(
                            "Sales Invoice", return_against, "posting_date"
                        ),
                        self.DATE_FORMAT,
                    ),
                }
            )

        self.update_payment_details()

    def update_payment_details(self):
        # PAYMENT DETAILS
        # cover cases where advance payment is made
        credit_days = 0
        paid_amount = 0

        if self.doc.due_date:
            credit_days = (
                getdate(self.doc.due_date) - getdate(self.doc.posting_date)
            ).days

<<<<<<< HEAD
            else:
                raise RequestFailed

        except RequestFailed:
            errors = self.sanitize_error_message(res.get("message"))
            self.raise_error(errors=errors)

        except Exception:
            log_error(data)
            self.raise_error(True)

    def sanitize_error_message(self, message):
        """
        On validation errors, response message looks something like this:
        message = '2174 : For inter-state transaction, CGST and SGST amounts are not applicable; only IGST amount is applicable,
                                3095 : Supplier GSTIN is inactive'
        we search for string between ':' to extract the error messages
        errors = [
                ': For inter-state transaction, CGST and SGST amounts are not applicable; only IGST amount is applicable, 3095 ',
                ': Test'
        ]
        then we trim down the message by looping over errors
        """
        if not message:
            return []

        errors = re.findall(": [^:]+", message)
        for idx, e in enumerate(errors):
            # remove colons
            errors[idx] = errors[idx].replace(":", "").strip()
            # if not last
            if idx != len(errors) - 1:
                # remove last 7 chars eg: ', 3095 '
                errors[idx] = errors[idx][:-6]

        return errors

    def raise_error(self, raise_exception=False, errors=None):
        if errors is None:
            errors = []
        title = _("e-Invoice Request Failed")
        if errors:
            frappe.throw(errors, title=title, as_list=1)
        else:
            link_to_error_list = (
                '<a href="/app/error-log" target="_blank">Error Log</a>'
            )
            frappe.msgprint(
                _(
                    "An error occurred while making e-invoicing request. Please check"
                    " {} for more information."
                ).format(link_to_error_list),
                title=title,
                raise_exception=raise_exception,
                indicator="red",
            )
=======
        if (self.doc.is_pos or self.doc.advances) and self.doc.base_paid_amount:
            paid_amount = abs(self.rounded(self.doc.base_paid_amount))
>>>>>>> 48f2bfbb

        self.invoice_details.update(
            {
                "payee_name": self.doc.company if paid_amount else "",
                "mode_of_payment": ", ".join(
                    d.mode_of_payment for d in self.doc.payments or ()
                ),
                "paid_amount": paid_amount,
                "credit_days": credit_days,
                "outstanding_amount": abs(self.rounded(self.doc.outstanding_amount)),
                "payment_terms": self.doc.payment_terms_template,
                "grand_total": (
                    abs(self.rounded(self.doc.grand_total))
                    if self.doc.currency != "INR"
                    else ""
                ),
            }
        )

    def get_supply_type(self):
        supply_type = GST_CATEGORIES[self.doc.gst_category]
        if self.doc.gst_category in ("Overseas", "SEZ"):
            supply_type = f"{supply_type}{EXPORT_TYPES[self.doc.export_type]}"

        return supply_type

<<<<<<< HEAD
def sanitize_for_json(string):
    """Escape JSON specific characters from a string."""

    # json.dumps adds double-quotes to the string. Indexing to remove them.
    return json.dumps(string)[1:-1]


@frappe.whitelist()
def get_einvoice(doctype, docname):
    if not frappe.has_permission(doctype=doctype, ptype="read", doc=docname):
        raise frappe.PermissionError()

    invoice = frappe.get_doc(doctype, docname)
    return make_einvoice(invoice)


@frappe.whitelist()
def generate_irn(doctype, docname):
    if not frappe.has_permission(doctype, "read"):
        raise frappe.PermissionError()

    gsp_connector = GSPConnector(doctype, docname)
    gsp_connector.generate_irn()


@frappe.whitelist()
def cancel_irn(doctype, docname, irn, reason, remark):
    gsp_connector = GSPConnector(doctype, docname)
    gsp_connector.cancel_irn(irn, reason, remark)


@frappe.whitelist()
def generate_eway_bill(doctype, docname, **kwargs):
    if not frappe.has_permission(doctype, "read", docname):
        raise frappe.PermissionError()

    gsp_connector = GSPConnector(doctype, docname)
    gsp_connector.generate_eway_bill(**kwargs)


@frappe.whitelist()
def cancel_eway_bill(doctype, docname):
    # TODO: uncomment when eway_bill api from Adequare is enabled
    # gsp_connector = GSPConnector(doctype, docname)
    # gsp_connector.cancel_eway_bill(eway_bill, reason, remark)

    for ptype in ("write", "cancel"):
        if not frappe.has_permission(doctype, ptype):
            raise frappe.PermissionError()

    frappe.db.set_value(doctype, docname, "ewaybill", "")
    frappe.db.set_value(doctype, docname, "eway_bill_cancelled", 1)


@frappe.whitelist()
def generate_einvoices(docnames):
    docnames = json.loads(docnames) or []

    if len(docnames) < 10:
        failures = GSPConnector.bulk_generate_irn(docnames)
        frappe.local.message_log = []

        if failures:
            show_bulk_action_failure_message(failures)

        success = len(docnames) - len(failures)
        frappe.msgprint(
            _("{} e-Invoices generated successfully").format(success),
            title=_("Bulk e-Invoice Generation Complete"),
=======
    def get_party_address_details(self):
        self.billing_address = self.get_address_details(
            self.doc.customer_address,
            validate_gstin=self.doc.gst_category != "Overseas",
>>>>>>> 48f2bfbb
        )
        self.company_address = self.get_address_details(
            self.doc.company_address, validate_gstin=True
        )

        # Defaults
        self.shipping_address = self.billing_address
        self.dispatch_address = self.company_address

        if (
            self.doc.shipping_address_name
            and self.doc.customer_address != self.doc.shipping_address_name
        ):
            self.shipping_address = self.get_address_details(
                self.doc.shipping_address_name
            )

        if (
            self.doc.dispatch_address_name
            and self.doc.company_address != self.doc.dispatch_address_name
        ):
            self.dispatch_address = self.get_address_details(
                self.doc.dispatch_address_name
            )

        self.billing_address.legal_name = self.doc.customer_name or self.doc.customer
        self.company_address.legal_name = self.doc.company

    def get_invoice_data(self):
        if self.sandbox:
            seller = {
                "gstin": "01AMBPG7773M002",
                "state_number": "01",
                "pincode": 193501,
            }
            buyer = {
                "gstin": "36AMBPG7773M002",
                "state_number": "36",
                "pincode": 500055,
            }
            self.company_address.update(seller)
            self.dispatch_address.update(seller)
            self.billing_address.update(buyer)
            self.shipping_address.update(buyer)
            self.invoice_details.invoice_number = random_string(6)

            if self.invoice_details.total_igst_amount > 0:
                self.invoice_details.place_of_supply = "36"
            else:
                self.invoice_details.place_of_supply = "01"

        return {
            "Version": "1.1",
            "TranDtls": {
                "TaxSch": self.invoice_details.tax_scheme,
                "SupTyp": self.invoice_details.supply_type,
                "RegRev": self.invoice_details.reverse_charge,
                "EcmGstin": self.invoice_details.ecommerce_gstin,
            },
            "DocDtls": {
                "Typ": self.invoice_details.invoice_type,
                "No": self.invoice_details.invoice_number,
                "Dt": self.invoice_details.invoice_date,
            },
            "SellerDtls": {
                "Gstin": self.company_address.gstin,
                "LglNm": self.company_address.legal_name,
                "TrdNm": self.company_address.address_title,
                "Loc": self.company_address.city,
                "Pin": self.company_address.pincode,
                "Stcd": self.company_address.state_number,
                "Addr1": self.company_address.address_line1,
                "Addr2": self.company_address.address_line2,
            },
            "BuyerDtls": {
                "Gstin": self.billing_address.gstin,
                "LglNm": self.billing_address.legal_name,
                "TrdNm": self.billing_address.address_title,
                "Addr1": self.billing_address.address_line1,
                "Addr2": self.billing_address.address_line2,
                "Loc": self.billing_address.city,
                "Pin": self.billing_address.pincode,
                "Stcd": self.billing_address.state_number,
                "Pos": self.invoice_details.place_of_supply,
            },
            "DispDtls": {
                "Nm": self.dispatch_address.address_title,
                "Addr1": self.dispatch_address.address_line1,
                "Addr2": self.dispatch_address.address_line2,
                "Loc": self.dispatch_address.city,
                "Pin": self.dispatch_address.pincode,
                "Stcd": self.dispatch_address.state_number,
            },
            "ShipDtls": {
                "Gstin": self.shipping_address.gstin,
                "LglNm": self.shipping_address.address_title,
                "TrdNm": self.shipping_address.address_title,
                "Addr1": self.shipping_address.address_line1,
                "Addr2": self.shipping_address.address_line2,
                "Loc": self.shipping_address.city,
                "Pin": self.shipping_address.pincode,
                "Stcd": self.shipping_address.state_number,
            },
            "ItemList": self.item_list,
            "ValDtls": {
                "AssVal": self.invoice_details.base_total,
                "CgstVal": self.invoice_details.total_cgst_amount,
                "SgstVal": self.invoice_details.total_sgst_amount,
                "IgstVal": self.invoice_details.total_igst_amount,
                "CesVal": self.invoice_details.total_cess_amount
                + self.invoice_details.total_cess_non_advol_amount,
                "Discount": self.invoice_details.discount_amount,
                "RndOffAmt": self.invoice_details.rounding_adjustment,
                "OthChrg": self.invoice_details.other_charges,
                "TotInvVal": self.invoice_details.base_grand_total,
                "TotInvValFc": self.invoice_details.grand_total,
            },
            "PayDtls": {
                "Nm": self.invoice_details.payee_name,
                "Mode": self.invoice_details.mode_of_payment,
                "PayTerm": self.invoice_details.payment_terms,
                "PaidAmt": self.invoice_details.paid_amount,
                "PaymtDue": self.invoice_details.outstanding_amount,
                "CrDay": self.invoice_details.credit_days,
            },
            "RefDtls": {
                "PrecDocDtls": [
                    {
                        "InvNo": self.invoice_details.original_invoice_number,
                        "InvDt": self.invoice_details.original_invoice_date,
                    }
                ]
            },
            "EwbDtls": {
                "TransId": self.invoice_details.gst_transporter_id,
                "TransName": self.invoice_details.transporter_name,
                "TransMode": cstr(self.invoice_details.mode_of_transport),
                "Distance": self.invoice_details.distance,
                "TransDocNo": self.invoice_details.lr_no,
                "TransDocDt": self.invoice_details.lr_date,
                "VehNo": self.invoice_details.vehicle_no,
                "VehType": self.invoice_details.vehicle_type,
            },
        }

    def get_item_data(self, item_details):
        return {
            "SlNo": cstr(item_details.item_no),
            "PrdDesc": item_details.item_name,
            "IsServc": item_details.is_service_item,
            "HsnCd": item_details.hsn_code,
            "Barcde": item_details.barcode,
            "Unit": item_details.uom,
            "Qty": item_details.qty,
            "UnitPrice": item_details.unit_rate,
            "TotAmt": item_details.taxable_value,
            "Discount": item_details.discount_amount,
            "AssAmt": item_details.taxable_value,
            "PrdSlNo": item_details.serial_no,
            "GstRt": item_details.tax_rate,
            "IgstAmt": item_details.igst_amount,
            "CgstAmt": item_details.cgst_amount,
            "SgstAmt": item_details.sgst_amount,
            "CesRt": item_details.cess_rate,
            "CesAmt": item_details.cess_amount,
            "CesNonAdvlAmt": item_details.cess_non_advol_amount,
            "TotItemVal": item_details.total_value,
            "BchDtls": {
                "Nm": item_details.batch_no,
                "ExpDt": item_details.batch_expiry_date,
            },
        }<|MERGE_RESOLUTION|>--- conflicted
+++ resolved
@@ -31,143 +31,12 @@
 
 
 @frappe.whitelist()
-<<<<<<< HEAD
-def validate_eligibility(doc):
-    if not frappe.has_permission("E Invoice Settings", ptype="read"):
-        raise frappe.PermissionError()
-
-    if isinstance(doc, str):
-        doc = json.loads(doc)
-
-    invalid_doctype = doc.get("doctype") != "Sales Invoice"
-    if invalid_doctype:
-        return False
-
-    einvoicing_enabled = cint(
-        frappe.db.get_single_value("E Invoice Settings", "enable")
-    )
-    if not einvoicing_enabled:
-        return False
-
-    einvoicing_eligible_from = (
-        frappe.db.get_single_value("E Invoice Settings", "applicable_from")
-        or "2021-04-01"
-    )
-    if getdate(doc.get("posting_date")) < getdate(einvoicing_eligible_from):
-        return False
-
-    invalid_company = not frappe.db.get_value(
-        "E Invoice User", {"company": doc.get("company")}
-    )
-    invalid_supply_type = doc.get("gst_category") not in [
-        "Registered Regular",
-        "SEZ",
-        "Overseas",
-        "Deemed Export",
-    ]
-    company_transaction = doc.get("billing_address_gstin") == doc.get("company_gstin")
-
-    # if export invoice, then taxes can be empty
-    # invoice can only be ineligible if no taxes applied and is not an export invoice
-    no_taxes_applied = (
-        not doc.get("taxes") and not doc.get("gst_category") == "Overseas"
-    )
-    has_non_gst_item = any(d for d in doc.get("items", []) if d.get("is_non_gst"))
-
-    if (
-        invalid_company
-        or invalid_supply_type
-        or company_transaction
-        or no_taxes_applied
-        or has_non_gst_item
-    ):
-        return False
-
-    return True
-
-
-def validate_einvoice_fields(doc):
-    invoice_eligible = validate_eligibility(doc)
-
-    if not invoice_eligible:
-        return
-
-    if doc.docstatus == 0 and doc._action == "save":
-        if doc.irn:
-            frappe.throw(
-                _("You cannot edit the invoice after generating IRN"),
-                title=_("Edit Not Allowed"),
-            )
-        if len(doc.name) > 16:
-            raise_document_name_too_long_error()
-
-        doc.einvoice_status = "Pending"
-
-    elif doc.docstatus == 1 and doc._action == "submit" and not doc.irn:
-        frappe.throw(
-            _("You must generate IRN before submitting the document."),
-            title=_("Missing IRN"),
-        )
-
-    elif (
-        doc.irn
-        and doc.docstatus == 2
-        and doc._action == "cancel"
-        and not doc.irn_cancelled
-    ):
-        frappe.throw(
-            _("You must cancel IRN before cancelling the document."),
-            title=_("Cancel Not Allowed"),
-        )
-
-
-def raise_document_name_too_long_error():
-    title = _("Document ID Too Long")
-    msg = _(
-        "As you have E-Invoicing enabled, to be able to generate IRN for this invoice"
-    )
-    msg += ", "
-    msg += _("document id {} exceed 16 letters.").format(bold(_("should not")))
-    msg += "<br><br>"
-    msg += _(
-        "You must {} your {} in order to have document id of {} length 16."
-    ).format(bold(_("modify")), bold(_("naming series")), bold(_("maximum")))
-    msg += _("Please account for ammended documents too.")
-    frappe.throw(msg, title=title)
-
-
-def get_transaction_details(invoice):
-    supply_type = ""
-    if invoice.gst_category == "Registered Regular":
-        supply_type = "B2B"
-    elif invoice.gst_category == "SEZ":
-        supply_type = "SEZWOP"
-    elif invoice.gst_category == "Overseas":
-        supply_type = "EXPWOP"
-    elif invoice.gst_category == "Deemed Export":
-        supply_type = "DEXP"
-
-    if not supply_type:
-        rr, sez, overseas, export = (
-            bold("Registered Regular"),
-            bold("SEZ"),
-            bold("Overseas"),
-            bold("Deemed Export"),
-        )
-        frappe.throw(
-            _("GST category should be one of {}, {}, {}, {}").format(
-                rr, sez, overseas, export
-            ),
-            title=_("Invalid Supply Type"),
-        )
-=======
 def generate_e_invoice(docname, throw=True):
     doc = load_doc("Sales Invoice", docname, "submit")
     try:
         data = EInvoiceData(doc).get_data()
         api = EInvoiceAPI(doc.company_gstin)
         result = api.generate_irn(data)
->>>>>>> 48f2bfbb
 
         # Handle Duplicate IRN
         if result.InfCd == "DUPIRN":
@@ -195,54 +64,8 @@
         }
     )
 
-<<<<<<< HEAD
-
-def validate_address_fields(address, skip_gstin_validation):
-    if (
-        (not address.gstin and not skip_gstin_validation)
-        or not address.city
-        or not address.pincode
-        or not address.address_title
-        or not address.address_line1
-        or not address.gst_state_number
-    ):
-
-        frappe.throw(
-            msg=_(
-                "Address Lines, City, Pincode, GSTIN are mandatory for address {}."
-                " Please set them and try again."
-            ).format(address.name),
-            title=_("Missing Address Fields"),
-        )
-
-    if address.address_line2 and len(address.address_line2) < 2:
-        # to prevent "The field Address 2 must be a string with a minimum length of 3 and a maximum length of 100"
-        address.address_line2 = ""
-
-
-def get_party_details(address_name, skip_gstin_validation=False):
-    addr = frappe.get_doc("Address", address_name)
-
-    validate_address_fields(addr, skip_gstin_validation)
-
-    if addr.gst_state_number == 97:
-        # according to einvoice standard
-        addr.pincode = 999999
-
-    party_address_details = frappe._dict(
-        dict(
-            legal_name=sanitize_for_json(addr.address_title),
-            location=sanitize_for_json(addr.city),
-            pincode=addr.pincode,
-            gstin=addr.gstin,
-            state_code=addr.gst_state_number,
-            address_line1=sanitize_for_json(addr.address_line1),
-            address_line2=sanitize_for_json(addr.address_line2),
-        )
-=======
     decoded_invoice = frappe.parse_json(
         jwt.decode(result.SignedInvoice, options={"verify_signature": False})["data"]
->>>>>>> 48f2bfbb
     )
 
     log_e_invoice(
@@ -258,19 +81,8 @@
         },
     )
 
-<<<<<<< HEAD
-    if not address_title or not address_line1 or not city:
-        frappe.throw(
-            msg=_(
-                "Address lines and city is mandatory for address {}. Please set them"
-                " and try again."
-            ).format(get_link_to_form("Address", address_name)),
-            title=_("Missing Address Fields"),
-        )
-=======
     if result.EwbNo:
         log_and_process_e_waybill_generation(doc, result)
->>>>>>> 48f2bfbb
 
     frappe.msgprint(
         _("e-Invoice generated successfully"),
@@ -319,81 +131,16 @@
     return send_updated_doc(doc)
 
 
-<<<<<<< HEAD
-def get_eway_bill_details(invoice):
-    if invoice.is_return:
-        frappe.throw(
-            _(
-                "e-Waybill cannot be generated for Credit Notes & Debit Notes. Please"
-                " clear fields in the Transporter Section of the invoice."
-            ),
-            title=_("Invalid Fields"),
-        )
-
-    mode_of_transport = {"": "", "Road": "1", "Air": "2", "Rail": "3", "Ship": "4"}
-    vehicle_type = {"Regular": "R", "Over Dimensional Cargo (ODC)": "O"}
-
-    return frappe._dict(
-        dict(
-            gstin=invoice.gst_transporter_id,
-            name=invoice.transporter_name,
-            mode_of_transport=mode_of_transport[invoice.mode_of_transport],
-            distance=invoice.distance or 0,
-            document_name=invoice.lr_no,
-            document_date=format_date(invoice.lr_date, "dd/mm/yyyy"),
-            vehicle_no=invoice.vehicle_no,
-            vehicle_type=vehicle_type[invoice.gst_vehicle_type],
-        )
-=======
 def log_e_invoice(doc, log_data):
     frappe.enqueue(
         _log_e_invoice,
         queue="short",
         at_front=True,
         log_data=log_data,
->>>>>>> 48f2bfbb
     )
 
     update_onload(doc, "e_invoice_info", log_data)
 
-<<<<<<< HEAD
-def validate_mandatory_fields(invoice):
-    if not invoice.company_address:
-        frappe.throw(
-            _(
-                "Company Address is mandatory to fetch company GSTIN details. Please"
-                " set Company Address and try again."
-            ),
-            title=_("Missing Fields"),
-        )
-    if not invoice.customer_address:
-        frappe.throw(
-            _(
-                "Customer Address is mandatory to fetch customer GSTIN details. Please"
-                " set Company Address and try again."
-            ),
-            title=_("Missing Fields"),
-        )
-    if not frappe.db.get_value("Address", invoice.company_address, "gstin"):
-        frappe.throw(
-            _(
-                "GSTIN is mandatory to fetch company GSTIN details. Please enter GSTIN"
-                " in selected company address."
-            ),
-            title=_("Missing Fields"),
-        )
-    if invoice.gst_category != "Overseas" and not frappe.db.get_value(
-        "Address", invoice.customer_address, "gstin"
-    ):
-        frappe.throw(
-            _(
-                "GSTIN is mandatory to fetch customer GSTIN details. Please enter GSTIN"
-                " in selected customer address."
-            ),
-            title=_("Missing Fields"),
-        )
-=======
->>>>>>> 48f2bfbb
 
 def _log_e_invoice(log_data):
     #  fallback to IRN to avoid duplicate entry error
@@ -408,68 +155,6 @@
     log.save(ignore_permissions=True)
 
 
-<<<<<<< HEAD
-        if (
-            abs(flt(item["AssAmt"]) * flt(item["GstRt"]) / 100)
-            - (flt(item["CgstAmt"]) + flt(item["SgstAmt"]) + flt(item["IgstAmt"]))
-            > 1
-        ):
-            frappe.throw(
-                _(
-                    "Row #{}: GST rate is invalid. Please remove tax rows with zero tax"
-                    " amount from taxes table."
-                ).format(item.idx)
-            )
-
-    if abs(flt(value_details["AssVal"]) - total_item_ass_value) > 1:
-        frappe.throw(
-            _(
-                "Total Taxable Value of the items is not equal to the Invoice Net"
-                " Total. Please check item taxes / discounts for any correction."
-            )
-        )
-
-    if (
-        abs(
-            flt(value_details["CgstVal"])
-            + flt(value_details["SgstVal"])
-            - total_item_cgst_value
-            - total_item_sgst_value
-        )
-        > 1
-    ):
-        frappe.throw(
-            _(
-                "CGST + SGST value of the items is not equal to total CGST + SGST"
-                " value. Please review taxes for any correction."
-            )
-        )
-
-    if abs(flt(value_details["IgstVal"]) - total_item_igst_value) > 1:
-        frappe.throw(
-            _(
-                "IGST value of all items is not equal to total IGST value. Please"
-                " review taxes for any correction."
-            )
-        )
-
-    if (
-        abs(
-            flt(value_details["TotInvVal"])
-            + flt(value_details["Discount"])
-            - flt(value_details["OthChrg"])
-            - flt(value_details["RndOffAmt"])
-            - total_item_value
-        )
-        > 1
-    ):
-        frappe.throw(
-            _(
-                "Total Value of the items is not equal to the Invoice Grand Total."
-                " Please check item taxes / discounts for any correction."
-            )
-        )
-=======
 def validate_e_invoice_applicability(doc, gst_settings=None, throw=True):
     def _throw(error):
         if throw:
@@ -488,7 +173,6 @@
 
     if not gst_settings.enable_api:
         return _throw(_("Enable API in GST Settings to generate e-Invoice"))
->>>>>>> 48f2bfbb
 
     if not gst_settings.enable_e_invoice:
         return _throw(_("Please enable e-Invoicing in GST Settings first"))
@@ -496,15 +180,9 @@
     if getdate(gst_settings.e_invoice_applicable_from) > getdate(doc.posting_date):
         return _throw(
             _(
-<<<<<<< HEAD
-                "Total Item Value + Taxes - Discount is not equal to the Invoice Grand"
-                " Total. Please check taxes / discounts for any correction."
-            )
-=======
                 "e-Invoice is not applicable for invoices before {0} as per your"
                 " GST Settings"
             ).format(frappe.bold(format_date(gst_settings.e_invoice_applicable_from)))
->>>>>>> 48f2bfbb
         )
 
     return True
@@ -522,267 +200,6 @@
         or add_to_date(get_datetime(acknowledged_on), days=1, as_datetime=True)
         < get_datetime()
     ):
-<<<<<<< HEAD
-        if invoice.gst_category == "Overseas":
-            shipping_details = get_overseas_address_details(
-                invoice.shipping_address_name
-            )
-        else:
-            shipping_details = get_party_details(
-                invoice.shipping_address_name, skip_gstin_validation=True
-            )
-
-    dispatch_details = frappe._dict({})
-    if invoice.dispatch_address_name:
-        dispatch_details = get_party_details(
-            invoice.dispatch_address_name, skip_gstin_validation=True
-        )
-
-    if invoice.is_pos and invoice.base_paid_amount:
-        payment_details = get_payment_details(invoice)
-
-    if invoice.is_return and invoice.return_against:
-        prev_doc_details = get_return_doc_reference(invoice)
-
-    if invoice.transporter and not invoice.is_return:
-        eway_bill_details = get_eway_bill_details(invoice)
-
-    # not yet implemented
-    period_details = export_details = frappe._dict({})
-
-    einvoice = schema.format(
-        transaction_details=transaction_details,
-        doc_details=doc_details,
-        dispatch_details=dispatch_details,
-        seller_details=seller_details,
-        buyer_details=buyer_details,
-        shipping_details=shipping_details,
-        item_list=item_list,
-        invoice_value_details=invoice_value_details,
-        payment_details=payment_details,
-        period_details=period_details,
-        prev_doc_details=prev_doc_details,
-        export_details=export_details,
-        eway_bill_details=eway_bill_details,
-    )
-
-    try:
-        einvoice = safe_json_load(einvoice)
-        einvoice = santize_einvoice_fields(einvoice)
-    except Exception:
-        show_link_to_error_log(invoice, einvoice)
-
-    try:
-        validate_totals(einvoice)
-    except Exception:
-        log_error(einvoice)
-        raise
-
-    return einvoice
-
-
-def show_link_to_error_log(invoice, einvoice):
-    err_log = log_error(einvoice)
-    link_to_error_log = get_link_to_form("Error Log", err_log.name, "Error Log")
-    frappe.throw(
-        _(
-            "An error occurred while creating e-Invoice for {}. Please check {} for"
-            " more information."
-        ).format(invoice.name, link_to_error_log),
-        title=_("e-Invoice Creation Failed"),
-    )
-
-
-def log_error(data=None):
-    if isinstance(data, str):
-        data = json.loads(data)
-
-    seperator = "--" * 50
-    err_tb = traceback.format_exc()
-    err_msg = str(sys.exc_info()[1])
-    data = json.dumps(data, indent=4)
-
-    message = "\n".join(
-        ["Error", err_msg, seperator, "Data:", data, seperator, "Exception:", err_tb]
-    )
-    return frappe.log_error(title=_("e-Invoice Request Failed"), message=message)
-
-
-def santize_einvoice_fields(einvoice):
-    int_fields = ["Pin", "Distance", "CrDay"]
-    float_fields = [
-        "Qty",
-        "FreeQty",
-        "UnitPrice",
-        "TotAmt",
-        "Discount",
-        "PreTaxVal",
-        "AssAmt",
-        "GstRt",
-        "IgstAmt",
-        "CgstAmt",
-        "SgstAmt",
-        "CesRt",
-        "CesAmt",
-        "CesNonAdvlAmt",
-        "StateCesRt",
-        "StateCesAmt",
-        "StateCesNonAdvlAmt",
-        "OthChrg",
-        "TotItemVal",
-        "AssVal",
-        "CgstVal",
-        "SgstVal",
-        "IgstVal",
-        "CesVal",
-        "StCesVal",
-        "Discount",
-        "OthChrg",
-        "RndOffAmt",
-        "TotInvVal",
-        "TotInvValFc",
-        "PaidAmt",
-        "PaymtDue",
-        "ExpDuty",
-    ]
-    copy = einvoice.copy()
-    for key, value in copy.items():
-        if isinstance(value, list):
-            for idx, d in enumerate(value):
-                santized_dict = santize_einvoice_fields(d)
-                if santized_dict:
-                    einvoice[key][idx] = santized_dict
-                else:
-                    einvoice[key].pop(idx)
-
-            if not einvoice[key]:
-                einvoice.pop(key, None)
-
-        elif isinstance(value, dict):
-            santized_dict = santize_einvoice_fields(value)
-            if santized_dict:
-                einvoice[key] = santized_dict
-            else:
-                einvoice.pop(key, None)
-
-        elif not value or value == "None":
-            einvoice.pop(key, None)
-
-        elif key in float_fields:
-            einvoice[key] = flt(value, 2)
-
-        elif key in int_fields:
-            einvoice[key] = cint(value)
-
-    return einvoice
-
-
-def safe_json_load(json_string):
-    try:
-        return json.loads(json_string)
-    except json.JSONDecodeError as e:
-        # print a snippet of 40 characters around the location where error occured
-        pos = e.pos
-        start, end = max(0, pos - 20), min(len(json_string) - 1, pos + 20)
-        snippet = json_string[start:end]
-        frappe.throw(
-            _(
-                "Error in input data. Please check for any special characters near"
-                " following input: <br> {}"
-            ).format(snippet)
-        )
-
-
-class RequestFailed(Exception):
-    pass
-
-
-class CancellationNotAllowed(Exception):
-    pass
-
-
-class GSPConnector:
-    def __init__(self, doctype=None, docname=None):
-        self.doctype = doctype
-        self.docname = docname
-
-        self.set_invoice()
-        self.set_credentials()
-
-        # authenticate url is same for sandbox & live
-        self.authenticate_url = (
-            "https://gsp.adaequare.com/gsp/authenticate?grant_type=token"
-        )
-        self.base_url = (
-            "https://gsp.adaequare.com"
-            if not self.e_invoice_settings.sandbox_mode
-            else "https://gsp.adaequare.com/test"
-        )
-
-        self.cancel_irn_url = self.base_url + "/enriched/ei/api/invoice/cancel"
-        self.irn_details_url = self.base_url + "/enriched/ei/api/invoice/irn"
-        self.generate_irn_url = self.base_url + "/enriched/ei/api/invoice"
-        self.gstin_details_url = self.base_url + "/enriched/ei/api/master/gstin"
-        self.cancel_ewaybill_url = self.base_url + "/enriched/ewb/ewayapi?action=CANEWB"
-        self.generate_ewaybill_url = self.base_url + "/enriched/ei/api/ewaybill"
-
-    def set_invoice(self):
-        self.invoice = None
-        if self.doctype and self.docname:
-            self.invoice = frappe.get_cached_doc(self.doctype, self.docname)
-
-    def set_credentials(self):
-        self.e_invoice_settings = frappe.get_cached_doc("E Invoice Settings")
-
-        if not self.e_invoice_settings.enable:
-            frappe.throw(
-                _(
-                    "E-Invoicing is disabled. Please enable it from {} to generate"
-                    " e-Invoices."
-                ).format(get_link_to_form("E Invoice Settings", "E Invoice Settings"))
-            )
-
-        if self.invoice:
-            gstin = self.get_seller_gstin()
-            credentials_for_gstin = [
-                d for d in self.e_invoice_settings.credentials if d.gstin == gstin
-            ]
-            if credentials_for_gstin:
-                self.credentials = credentials_for_gstin[0]
-            else:
-                frappe.throw(
-                    _(
-                        "Cannot find e-invoicing credentials for selected Company"
-                        " GSTIN. Please check e-Invoice Settings"
-                    )
-                )
-        else:
-            self.credentials = (
-                self.e_invoice_settings.credentials[0]
-                if self.e_invoice_settings.credentials
-                else None
-            )
-
-    def get_seller_gstin(self):
-        gstin = frappe.db.get_value("Address", self.invoice.company_address, "gstin")
-        if not gstin:
-            frappe.throw(
-                _(
-                    "Cannot retrieve Company GSTIN. Please select company address with"
-                    " valid GSTIN."
-                )
-            )
-        return gstin
-
-    def get_auth_token(self):
-        if (
-            time_diff_in_seconds(self.e_invoice_settings.token_expiry, now_datetime())
-            < 150.0
-        ):
-            self.fetch_auth_token()
-
-        return self.e_invoice_settings.auth_token
-=======
         frappe.throw(
             _("e-Invoice can only be cancelled upto 24 hours after it is generated")
         )
@@ -796,7 +213,6 @@
         self.get_transporter_details()
         self.get_party_address_details()
         return self.sanitize_data(self.get_invoice_data())
->>>>>>> 48f2bfbb
 
     def validate_invoice(self):
         super().validate_invoice()
@@ -821,149 +237,11 @@
             batch_expiry_date = frappe.db.get_value(
                 "Batch", item.batch_no, "expiry_date"
             )
-<<<<<<< HEAD
-            self.e_invoice_settings.save(ignore_permissions=True)
-            self.e_invoice_settings.reload()
-
-        except Exception:
-            log_error(res)
-            self.raise_error(True)
-
-    def get_headers(self):
-        return {
-            "content-type": "application/json",
-            "user_name": self.credentials.username,
-            "password": self.credentials.get_password(),
-            "gstin": self.credentials.gstin,
-            "authorization": self.get_auth_token(),
-            "requestid": str(base64.b64encode(os.urandom(18))),
-        }
-
-    def fetch_gstin_details(self, gstin):
-        headers = self.get_headers()
-
-        try:
-            params = "?gstin={gstin}".format(gstin=gstin)
-            res = self.make_request("get", self.gstin_details_url + params, headers)
-            if res.get("success"):
-                return res.get("result")
-            else:
-                log_error(res)
-                raise RequestFailed
-
-        except RequestFailed:
-            self.raise_error()
-
-        except Exception:
-            log_error()
-            self.raise_error(True)
-
-    @staticmethod
-    def get_gstin_details(gstin):
-        """fetch and cache GSTIN details"""
-        if not hasattr(frappe.local, "gstin_cache"):
-            frappe.local.gstin_cache = {}
-
-        key = gstin
-        gsp_connector = GSPConnector()
-        details = gsp_connector.fetch_gstin_details(gstin)
-
-        frappe.local.gstin_cache[key] = details
-        frappe.cache().hset("gstin_cache", key, details)
-        return details
-
-    def generate_irn(self):
-        data = {}
-        try:
-            headers = self.get_headers()
-            einvoice = make_einvoice(self.invoice)
-            data = json.dumps(einvoice, indent=4)
-            res = self.make_request("post", self.generate_irn_url, headers, data)
-
-            if res.get("success"):
-                self.set_einvoice_data(res.get("result"))
-
-            elif "2150" in res.get("message"):
-                # IRN already generated but not updated in invoice
-                # Extract the IRN from the response description and fetch irn details
-                irn = res.get("result")[0].get("Desc").get("Irn")
-                irn_details = self.get_irn_details(irn)
-                if irn_details:
-                    self.set_einvoice_data(irn_details)
-                else:
-                    raise RequestFailed(
-                        "IRN has already been generated for the invoice but cannot"
-                        " fetch details for the it. 						Contact ERPNext support to"
-                        " resolve the issue."
-                    )
-
-            else:
-                raise RequestFailed
-
-        except RequestFailed:
-            errors = self.sanitize_error_message(res.get("message"))
-            self.set_failed_status(errors=errors)
-            self.raise_error(errors=errors)
-
-        except Exception as e:
-            self.set_failed_status(errors=str(e))
-            log_error(data)
-            self.raise_error(True)
-
-    @staticmethod
-    def bulk_generate_irn(invoices):
-        gsp_connector = GSPConnector()
-        gsp_connector.doctype = "Sales Invoice"
-
-        failed = []
-
-        for invoice in invoices:
-            try:
-                gsp_connector.docname = invoice
-                gsp_connector.set_invoice()
-                gsp_connector.set_credentials()
-                gsp_connector.generate_irn()
-
-            except Exception as e:
-                failed.append({"docname": invoice, "message": str(e)})
-
-        return failed
-
-    def get_irn_details(self, irn):
-        headers = self.get_headers()
-
-        try:
-            params = "?irn={irn}".format(irn=irn)
-            res = self.make_request("get", self.irn_details_url + params, headers)
-            if res.get("success"):
-                return res.get("result")
-            else:
-                raise RequestFailed
-
-        except RequestFailed:
-            errors = self.sanitize_error_message(res.get("message"))
-            self.raise_error(errors=errors)
-
-        except Exception:
-            log_error()
-            self.raise_error(True)
-
-    def cancel_irn(self, irn, reason, remark):
-        data, res = {}, {}
-        try:
-            # validate cancellation
-            if time_diff_in_hours(now_datetime(), self.invoice.ack_date) > 24:
-                frappe.throw(
-                    _(
-                        "e-Invoice cannot be cancelled after 24 hours of IRN"
-                        " generation."
-=======
             item_details.update(
                 {
                     "batch_number": item.batch_no,
                     "batch_expiry_date": format_date(
                         batch_expiry_date, self.DATE_FORMAT
->>>>>>> 48f2bfbb
                     ),
                 }
             )
@@ -1009,67 +287,8 @@
                 getdate(self.doc.due_date) - getdate(self.doc.posting_date)
             ).days
 
-<<<<<<< HEAD
-            else:
-                raise RequestFailed
-
-        except RequestFailed:
-            errors = self.sanitize_error_message(res.get("message"))
-            self.raise_error(errors=errors)
-
-        except Exception:
-            log_error(data)
-            self.raise_error(True)
-
-    def sanitize_error_message(self, message):
-        """
-        On validation errors, response message looks something like this:
-        message = '2174 : For inter-state transaction, CGST and SGST amounts are not applicable; only IGST amount is applicable,
-                                3095 : Supplier GSTIN is inactive'
-        we search for string between ':' to extract the error messages
-        errors = [
-                ': For inter-state transaction, CGST and SGST amounts are not applicable; only IGST amount is applicable, 3095 ',
-                ': Test'
-        ]
-        then we trim down the message by looping over errors
-        """
-        if not message:
-            return []
-
-        errors = re.findall(": [^:]+", message)
-        for idx, e in enumerate(errors):
-            # remove colons
-            errors[idx] = errors[idx].replace(":", "").strip()
-            # if not last
-            if idx != len(errors) - 1:
-                # remove last 7 chars eg: ', 3095 '
-                errors[idx] = errors[idx][:-6]
-
-        return errors
-
-    def raise_error(self, raise_exception=False, errors=None):
-        if errors is None:
-            errors = []
-        title = _("e-Invoice Request Failed")
-        if errors:
-            frappe.throw(errors, title=title, as_list=1)
-        else:
-            link_to_error_list = (
-                '<a href="/app/error-log" target="_blank">Error Log</a>'
-            )
-            frappe.msgprint(
-                _(
-                    "An error occurred while making e-invoicing request. Please check"
-                    " {} for more information."
-                ).format(link_to_error_list),
-                title=title,
-                raise_exception=raise_exception,
-                indicator="red",
-            )
-=======
         if (self.doc.is_pos or self.doc.advances) and self.doc.base_paid_amount:
             paid_amount = abs(self.rounded(self.doc.base_paid_amount))
->>>>>>> 48f2bfbb
 
         self.invoice_details.update(
             {
@@ -1096,82 +315,10 @@
 
         return supply_type
 
-<<<<<<< HEAD
-def sanitize_for_json(string):
-    """Escape JSON specific characters from a string."""
-
-    # json.dumps adds double-quotes to the string. Indexing to remove them.
-    return json.dumps(string)[1:-1]
-
-
-@frappe.whitelist()
-def get_einvoice(doctype, docname):
-    if not frappe.has_permission(doctype=doctype, ptype="read", doc=docname):
-        raise frappe.PermissionError()
-
-    invoice = frappe.get_doc(doctype, docname)
-    return make_einvoice(invoice)
-
-
-@frappe.whitelist()
-def generate_irn(doctype, docname):
-    if not frappe.has_permission(doctype, "read"):
-        raise frappe.PermissionError()
-
-    gsp_connector = GSPConnector(doctype, docname)
-    gsp_connector.generate_irn()
-
-
-@frappe.whitelist()
-def cancel_irn(doctype, docname, irn, reason, remark):
-    gsp_connector = GSPConnector(doctype, docname)
-    gsp_connector.cancel_irn(irn, reason, remark)
-
-
-@frappe.whitelist()
-def generate_eway_bill(doctype, docname, **kwargs):
-    if not frappe.has_permission(doctype, "read", docname):
-        raise frappe.PermissionError()
-
-    gsp_connector = GSPConnector(doctype, docname)
-    gsp_connector.generate_eway_bill(**kwargs)
-
-
-@frappe.whitelist()
-def cancel_eway_bill(doctype, docname):
-    # TODO: uncomment when eway_bill api from Adequare is enabled
-    # gsp_connector = GSPConnector(doctype, docname)
-    # gsp_connector.cancel_eway_bill(eway_bill, reason, remark)
-
-    for ptype in ("write", "cancel"):
-        if not frappe.has_permission(doctype, ptype):
-            raise frappe.PermissionError()
-
-    frappe.db.set_value(doctype, docname, "ewaybill", "")
-    frappe.db.set_value(doctype, docname, "eway_bill_cancelled", 1)
-
-
-@frappe.whitelist()
-def generate_einvoices(docnames):
-    docnames = json.loads(docnames) or []
-
-    if len(docnames) < 10:
-        failures = GSPConnector.bulk_generate_irn(docnames)
-        frappe.local.message_log = []
-
-        if failures:
-            show_bulk_action_failure_message(failures)
-
-        success = len(docnames) - len(failures)
-        frappe.msgprint(
-            _("{} e-Invoices generated successfully").format(success),
-            title=_("Bulk e-Invoice Generation Complete"),
-=======
     def get_party_address_details(self):
         self.billing_address = self.get_address_details(
             self.doc.customer_address,
             validate_gstin=self.doc.gst_category != "Overseas",
->>>>>>> 48f2bfbb
         )
         self.company_address = self.get_address_details(
             self.doc.company_address, validate_gstin=True
